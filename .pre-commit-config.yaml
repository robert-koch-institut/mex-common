fail_fast: false
default_language_version:
  python: python3.11
repos:
  - repo: https://github.com/astral-sh/ruff-pre-commit
    rev: v0.1.4
    hooks:
      - id: ruff
        args: [--fix, --exit-non-zero-on-fix]
  - repo: https://github.com/psf/black
    rev: 23.10.1
    hooks:
      - id: black
  - repo: https://github.com/pre-commit/pre-commit-hooks
    rev: v4.5.0
    hooks:
      - id: pretty-format-json
        name: json
        args: [--autofix]
  - repo: https://github.com/python-poetry/poetry
    rev: 1.6.1
    hooks:
      - id: poetry-check
        name: poetry
  - repo: https://github.com/pre-commit/mirrors-mypy
    rev: v1.6.1
    hooks:
      - id: mypy
        name: mypy
        files: ^mex/
        additional_dependencies:
          - "backoff>=2.2.1,<3"
          - "click>=8.1.7,<9"
<<<<<<< HEAD
          - "pandas-stubs>=2.0.3.230814"
          - "pydantic>=2.1.1,<3"
          - "pydantic-settings>=2.0.2,<3"
          - "pytest>=7.4.2,<8"
=======
          - "pydantic[dotenv,email]>=1.10.12,<2"
          - "pytest>=7.4.3,<8"
>>>>>>> cd31a223
          - "types-pytz>=2023.3.1.1,<2024"
          - "types-requests>=2.31.0.8,<3"
          - "types-setuptools>=68.2.0.0,<69"<|MERGE_RESOLUTION|>--- conflicted
+++ resolved
@@ -31,15 +31,10 @@
         additional_dependencies:
           - "backoff>=2.2.1,<3"
           - "click>=8.1.7,<9"
-<<<<<<< HEAD
           - "pandas-stubs>=2.0.3.230814"
           - "pydantic>=2.1.1,<3"
           - "pydantic-settings>=2.0.2,<3"
-          - "pytest>=7.4.2,<8"
-=======
-          - "pydantic[dotenv,email]>=1.10.12,<2"
           - "pytest>=7.4.3,<8"
->>>>>>> cd31a223
           - "types-pytz>=2023.3.1.1,<2024"
           - "types-requests>=2.31.0.8,<3"
           - "types-setuptools>=68.2.0.0,<69"