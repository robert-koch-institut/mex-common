--- conflicted
+++ resolved
@@ -2,15 +2,15 @@
 default_language_version:
   python: python3.11
 repos:
+  - repo: https://github.com/pycqa/isort
+    rev: 5.12.0
+    hooks:
+      - id: isort
   - repo: https://github.com/myint/autoflake
     rev: v2.2.1
     hooks:
       - id: autoflake
         args: [--in-place, --remove-all-unused-imports]
-  - repo: https://github.com/pycqa/isort
-    rev: 5.12.0
-    hooks:
-      - id: isort
   - repo: https://github.com/psf/black
     rev: 23.7.0
     hooks:
@@ -47,18 +47,10 @@
         files: ^mex/
         additional_dependencies:
           - "backoff>=2.2.1,<3"
-<<<<<<< HEAD
-          - "click>=8.1.6,<9"
+          - "click>=8.1.7,<9"
           - "pydantic[email]>=2.1.1,<3"
           - "pydantic-settings>=2.0.2,<3"
-          - "pytest>=7.4.0,<8"
-          - "sqlalchemy[mypy]>=1.4.49,<2"
-          - "types-pytz>=2023.3.0.0,<2024"
-=======
-          - "click>=8.1.7,<9"
-          - "pydantic[dotenv,email]>=1.10.12,<2"
           - "pytest>=7.4.2,<8"
           - "types-pytz>=2023.3.0.1,<2024"
->>>>>>> fc8f44a9
           - "types-requests>=2.31.0.2,<3"
           - "types-setuptools>=68.2.0.0,<69"