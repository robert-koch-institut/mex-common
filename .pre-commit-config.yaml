--- conflicted
+++ resolved
@@ -24,7 +24,6 @@
     hooks:
       - id: poetry-check
         name: poetry
-<<<<<<< HEAD
   - repo: local
     hooks:
     - id: mypy
@@ -33,26 +32,4 @@
       files: ^mex/
       language: system
       pass_filenames: false
-      types: [python]
-=======
-  - repo: https://github.com/pre-commit/mirrors-mypy
-    rev: v1.7.1
-    hooks:  # configured according to mypy maintainer: https://github.com/python/mypy/issues/13916
-      - id: mypy
-        name: mypy
-        files: ^mex/
-        pass_filenames: false
-        args: [mex]
-        additional_dependencies:
-          - "backoff>=2.2.1,<3"
-          - "click>=8.1.7,<9"
-          - "jinja2>=3.1.2,<4"
-          - "pandas-stubs>=2.1.1,<3"
-          - "pydantic-settings>=2.1.0,<3"
-          - "pydantic[email]>=2.5.2,<3"
-          - "pytest>=7.4.3,<8"
-          - "types-ldap3>=2.9.13,<3"
-          - "types-pytz>=2023.3.1,<2024"
-          - "types-requests>=2.31.0,<3"
-          - "types-setuptools>=69.0.0,<70"
->>>>>>> 524e9653
+      types: [python]