{
  "checkout": null,
<<<<<<< HEAD
  "commit": "f7dd31d03fb2fb3a21f75407b71f757e99a2bf67",
=======
  "commit": "d1a461de3c7ff099045b71a156ad667887c32368",
>>>>>>> ab47f9aa
  "context": {
    "cookiecutter": {
      "project_name": "common",
      "short_summary": "Common library for MEx python projects.",
      "long_summary": "The `mex-common` library is a software development toolkit that is used by multiple components within the MEx project. It contains utilities for building pipelines like a common commandline interface, logging and configuration setup. It also provides common auxiliary connectors that can be used to fetch data from external services and a re-usable implementation of the MEx metadata schema as pydantic models.",
      "_template": "https://github.com/robert-koch-institut/mex-template"
    }
  },
  "directory": null,
  "template": "https://github.com/robert-koch-institut/mex-template"
}<|MERGE_RESOLUTION|>--- conflicted
+++ resolved
@@ -1,10 +1,6 @@
 {
   "checkout": null,
-<<<<<<< HEAD
-  "commit": "f7dd31d03fb2fb3a21f75407b71f757e99a2bf67",
-=======
   "commit": "d1a461de3c7ff099045b71a156ad667887c32368",
->>>>>>> ab47f9aa
   "context": {
     "cookiecutter": {
       "project_name": "common",
