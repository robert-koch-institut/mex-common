# MEx common

Common library for MEx python projects.

[![testing](https://github.com/robert-koch-institut/mex-common/actions/workflows/testing.yml/badge.svg)](https://github.com/robert-koch-institut/mex-common/actions/workflows/testing.yml)
[![linting](https://github.com/robert-koch-institut/mex-common/actions/workflows/linting.yml/badge.svg)](https://github.com/robert-koch-institut/mex-common/actions/workflows/linting.yml)
[![cve-scan](https://github.com/robert-koch-institut/mex-common/actions/workflows/cve-scan.yml/badge.svg)](https://github.com/robert-koch-institut/mex-common/actions/workflows/cve-scan.yml)
[![documentation](https://github.com/robert-koch-institut/mex-common/actions/workflows/documentation.yml/badge.svg)](https://robert-koch-institut.github.io/mex-common)

## project

The Metadata Exchange (MEx) project is committed to improve the retrieval of RKI
research data and projects. How? By focusing on metadata: instead of providing the
actual research data directly, the MEx metadata catalog captures descriptive information
about research data and activities. On this basis, we want to make the data FAIR[^1] so
that it can be shared with others.

Via MEx, metadata will be made findable, accessible and shareable, as well as available
for further research. The goal is to get an overview of what research data is available,
understand its context, and know what needs to be considered for subsequent use.

RKI cooperated with D4L data4life gGmbH for a pilot phase where the vision of a
FAIR metadata catalog was explored and concepts and prototypes were developed.
The partnership has ended with the successful conclusion of the pilot phase.

After an internal launch, the metadata will also be made publicly available and thus be
available to external researchers as well as the interested (professional) public to
find research data from the RKI.

For further details, please consult our
[project page](https://www.rki.de/DE/Content/Forsch/MEx/MEx_node.html).

[^1]: FAIR is referencing the so-called
[FAIR data principles](https://www.go-fair.org/fair-principles/) – guidelines to make
data Findable, Accessible, Interoperable and Reusable.

## package

The `mex-common` library is a software development toolkit that is used by multiple
components within the MEx project. It contains utilities for building pipelines like a
common commandline interface, logging and configuration setup. It also provides common
auxiliary connectors that can be used to fetch data from external services and a
re-usable implementation of the MEx metadata schema as pydantic models.

## license

This package is licensed under the [MIT license](/LICENSE). All other software
components of the MEx project are open-sourced under the same license as well.

## development

### installation

- on unix, consider using pyenv https://github.com/pyenv/pyenv
  - get pyenv `curl https://pyenv.run | bash`
  - install 3.11 `pyenv install 3.11`
  - switch version `pyenv global 3.11`
  - run `make install`
- on windows, consider using pyenv-win https://pyenv-win.github.io/pyenv-win/
  - follow https://pyenv-win.github.io/pyenv-win/#quick-start
  - install 3.11 `pyenv install 3.11`
  - switch version `pyenv global 3.11`
  - run `.\mex.bat install`

### linting and testing

- on unix run `make test`
- on windows run `.\mex.bat test`
- or run manually
  - linter checks via `pre-commit run --all-files`
  - all tests via `pdm run pytest`
  - just unit tests via `pdm run pytest -m "not integration"`

### updating dependencies

- update boilerplate files with `cruft update`
- update global requirements in `requirements.txt` manually
- update git hooks with `pre-commit autoupdate`
<<<<<<< HEAD
- update package dependencies using `pdm autoupdate`
- update github actions manually in `.github/workflows/*.yml`
=======
- show outdated dependencies with `poetry show --outdated`
- update dependencies in poetry using `poetry update --lock`
- update github actions in `.github/workflows/*.yml` manually
>>>>>>> d2359da8

### creating release

- update version in `pyproject.toml` and `CHANGELOG.md`
- commit update `git commit --message "..."`
- create a tag `git tag ...`
- push `git push --follow-tags`<|MERGE_RESOLUTION|>--- conflicted
+++ resolved
@@ -76,14 +76,8 @@
 - update boilerplate files with `cruft update`
 - update global requirements in `requirements.txt` manually
 - update git hooks with `pre-commit autoupdate`
-<<<<<<< HEAD
 - update package dependencies using `pdm autoupdate`
-- update github actions manually in `.github/workflows/*.yml`
-=======
-- show outdated dependencies with `poetry show --outdated`
-- update dependencies in poetry using `poetry update --lock`
 - update github actions in `.github/workflows/*.yml` manually
->>>>>>> d2359da8
 
 ### creating release
 
