--- conflicted
+++ resolved
@@ -102,14 +102,7 @@
                 if not label:
                     continue
                 if language is None:
-<<<<<<< HEAD
-                    if label.de:
-                        searchable_labels.append(normalize(label.de))
-                    if label.en:
-                        searchable_labels.append(normalize(label.en))
-=======
                     searchable_labels.extend([normalize(label.de), normalize(label.en)])
->>>>>>> 6c4ab4a5
                 elif language_label := label.model_dump().get(language.value):
                     searchable_labels.append(normalize(language_label))
             if search_term in searchable_labels:
