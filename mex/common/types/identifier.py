import re
import string
from typing import Any, Self
from uuid import UUID, uuid4

from pydantic import GetCoreSchemaHandler, GetJsonSchemaHandler
from pydantic.json_schema import JsonSchemaValue
from pydantic_core import CoreSchema, core_schema

ALPHABET = string.ascii_letters + string.digits
MEX_ID_PATTERN = r"^[a-zA-Z0-9]{14,22}$"
UUID_PATTERN = r"^[0-9a-f]{8}-[0-9a-f]{4}-[0-9a-f]{4}-[0-9a-f]{4}-[0-9a-f]{12}$"


class Identifier(str):
    """Common identifier class based on UUID version 4."""

    @classmethod
    def generate(cls, seed: int | None = None) -> Self:
        """Generate a new identifier from a seed or random UUID version 4."""
        # Inspired by https://pypi.org/project/shortuuid
        output = ""
        alpha_len = len(ALPHABET)
        if seed is None:
            number = uuid4().int
        else:
            number = UUID(int=seed, version=4).int
        while number:
            number, digit = divmod(number, alpha_len)
            output += ALPHABET[digit]
        return cls(output[::-1])

    @classmethod
    def validate(cls, value: Any) -> Self:
        """Validate a string, UUID or Identifier."""
        if isinstance(value, str | UUID | Identifier):
            value = str(value)
            if re.match(MEX_ID_PATTERN, value):
                return cls(value)
            if re.match(UUID_PATTERN, value):
                return cls.generate(seed=UUID(value).int)
            raise ValueError(f"Invalid identifier format: {value}")
        raise ValueError(f"Cannot parse {type(value)} as {cls.__name__}")

    @classmethod
    def __get_pydantic_core_schema__(
        cls, source: type[Any], handler: GetCoreSchemaHandler
    ) -> core_schema.CoreSchema:
        """Modify the schema to add the ID regex."""
        identifier_schema = {
            "type": "str",
            "pattern": MEX_ID_PATTERN,
        }
        return core_schema.no_info_before_validator_function(
            cls.validate,
            identifier_schema,
        )

    @classmethod
    def __get_pydantic_json_schema__(
        cls, core_schema_: CoreSchema, handler: GetJsonSchemaHandler
    ) -> JsonSchemaValue:
        """Modify the schema to add the class name as title."""
        json_schema = handler(core_schema_)
        json_schema = handler.resolve_ref_schema(json_schema)
        json_schema["title"] = cls.__name__
        return json_schema

    def __repr__(self) -> str:
        """Overwrite the default representation."""
        return f"{self.__class__.__name__}({super().__str__().__repr__()})"


# We have technically-identical subclasses of identifier types (one per entity-type).
# This allows us to annotate which entity-types are allowed on reference fields.
# For example `contact: MergedPersonIdentifier | MergedOrganizationIdentifier` tells us
# that a contact for an item has to be either a merged person or merged organization.
# We cannot validate this using pydantic, because all identifiers have the same
# format. But it helps for documentation purposes, allows us to generate a more
# precise JSON schema definitions and to derive database queries from the models.


class ExtractedIdentifier(Identifier):
    """Base class for all extracted identifiers."""


class ExtractedAccessPlatformIdentifier(ExtractedIdentifier):
    """Identifier for extracted access platforms."""


class ExtractedActivityIdentifier(ExtractedIdentifier):
    """Identifier for extracted activities."""


<<<<<<< HEAD
class ExtractedBibliographicResourceIdentifier(Identifier):
    """Identifier for bibliographic resources."""


class ExtractedContactPointIdentifier(Identifier):
=======
class ExtractedContactPointIdentifier(ExtractedIdentifier):
>>>>>>> 820f7880
    """Identifier for extracted contact points."""


class ExtractedDistributionIdentifier(ExtractedIdentifier):
    """Identifier for extracted distributions."""


class ExtractedOrganizationIdentifier(ExtractedIdentifier):
    """Identifier for extracted organizations."""


class ExtractedOrganizationalUnitIdentifier(ExtractedIdentifier):
    """Identifier for extracted organizational units."""


class ExtractedPersonIdentifier(ExtractedIdentifier):
    """Identifier for extracted persons."""


class ExtractedPrimarySourceIdentifier(ExtractedIdentifier):
    """Identifier for extracted primary sources."""


class ExtractedResourceIdentifier(ExtractedIdentifier):
    """Identifier for extracted resources."""


class ExtractedVariableIdentifier(ExtractedIdentifier):
    """Identifier for extracted variables."""


class ExtractedVariableGroupIdentifier(ExtractedIdentifier):
    """Identifier for extracted variable groups."""


class MergedIdentifier(Identifier):
    """Base class for all merged identifiers."""


class MergedAccessPlatformIdentifier(MergedIdentifier):
    """Identifier for merged access platforms."""


class MergedActivityIdentifier(MergedIdentifier):
    """Identifier for merged activities."""


<<<<<<< HEAD
class MergedBibliographicResourceIdentifier(Identifier):
    """Identifier for merged bibliographic resources."""


class MergedContactPointIdentifier(Identifier):
=======
class MergedContactPointIdentifier(MergedIdentifier):
>>>>>>> 820f7880
    """Identifier for merged contact points."""


class MergedDistributionIdentifier(MergedIdentifier):
    """Identifier for merged distributions."""


class MergedOrganizationIdentifier(MergedIdentifier):
    """Identifier for merged organizations."""


class MergedOrganizationalUnitIdentifier(MergedIdentifier):
    """Identifier for merged organizational units."""


class MergedPersonIdentifier(MergedIdentifier):
    """Identifier for merged persons."""


class MergedPrimarySourceIdentifier(MergedIdentifier):
    """Identifier for merged primary sources."""


class MergedResourceIdentifier(MergedIdentifier):
    """Identifier for merged resources."""


class MergedVariableIdentifier(MergedIdentifier):
    """Identifier for merged variables."""


class MergedVariableGroupIdentifier(MergedIdentifier):
    """Identifier for merged variable groups."""<|MERGE_RESOLUTION|>--- conflicted
+++ resolved
@@ -92,15 +92,11 @@
     """Identifier for extracted activities."""
 
 
-<<<<<<< HEAD
-class ExtractedBibliographicResourceIdentifier(Identifier):
+class ExtractedBibliographicResourceIdentifier(ExtractedIdentifier):
     """Identifier for bibliographic resources."""
 
 
-class ExtractedContactPointIdentifier(Identifier):
-=======
 class ExtractedContactPointIdentifier(ExtractedIdentifier):
->>>>>>> 820f7880
     """Identifier for extracted contact points."""
 
 
@@ -148,15 +144,11 @@
     """Identifier for merged activities."""
 
 
-<<<<<<< HEAD
-class MergedBibliographicResourceIdentifier(Identifier):
+class MergedBibliographicResourceIdentifier(MergedIdentifier):
     """Identifier for merged bibliographic resources."""
 
 
-class MergedContactPointIdentifier(Identifier):
-=======
 class MergedContactPointIdentifier(MergedIdentifier):
->>>>>>> 820f7880
     """Identifier for merged contact points."""
 
 
