--- conflicted
+++ resolved
@@ -1,10 +1,6 @@
 import re
 import string
-<<<<<<< HEAD
 from typing import Any, Type, TypeVar
-=======
-from typing import TYPE_CHECKING, Any, TypeVar
->>>>>>> fc8f44a9
 from uuid import UUID, uuid4
 
 from pydantic import GetCoreSchemaHandler
@@ -51,6 +47,7 @@
     def __get_pydantic_core_schema__(
         cls, source: Type[Any], handler: GetCoreSchemaHandler
     ) -> core_schema.CoreSchema:
+        """Modify the schema to add the ID regex."""
         identifier_schema = {
             # "title": cls.__name__,
             "type": "str",
