from copy import deepcopy
from datetime import date, datetime, tzinfo
from enum import Enum
from functools import total_ordering
from itertools import zip_longest
from typing import Any, Literal, Union, cast, overload

from pandas._libs.tslibs import parsing
from pydantic import GetCoreSchemaHandler, GetJsonSchemaHandler, json_schema
from pydantic_core import core_schema
from pytz import timezone


class TemporalEntityPrecision(Enum):
    """Precision levels that are allowed for temporal entity fields."""

    YEAR = "year"
    MONTH = "month"
    DAY = "day"
    HOUR = "hour"
    MINUTE = "minute"
    SECOND = "second"
    MICROSECOND = "microsecond"


TEMPORAL_ENTITY_FORMATS_BY_PRECISION = {
    TemporalEntityPrecision.YEAR: r"%Y",
    TemporalEntityPrecision.MONTH: r"%Y-%m",
    TemporalEntityPrecision.DAY: r"%Y-%m-%d",
    TemporalEntityPrecision.HOUR: r"%Y-%m-%dT%H:%M:%SZ",
    TemporalEntityPrecision.MINUTE: r"%Y-%m-%dT%H:%M:%SZ",
    TemporalEntityPrecision.SECOND: r"%Y-%m-%dT%H:%M:%SZ",
    TemporalEntityPrecision.MICROSECOND: r"%Y-%m-%dT%H:%M:%SZ",
}

TEMPORAL_ENTITY_PRECISIONS_BY_ARG_LENGTH = {
    0: TemporalEntityPrecision.YEAR,
    1: TemporalEntityPrecision.YEAR,
    2: TemporalEntityPrecision.MONTH,
    3: TemporalEntityPrecision.DAY,
    4: TemporalEntityPrecision.HOUR,
    5: TemporalEntityPrecision.MINUTE,
    6: TemporalEntityPrecision.SECOND,
    7: TemporalEntityPrecision.MICROSECOND,
}

TIME_PRECISIONS = [
    TemporalEntityPrecision.HOUR,
    TemporalEntityPrecision.MINUTE,
    TemporalEntityPrecision.SECOND,
    TemporalEntityPrecision.MICROSECOND,
]

CET = timezone("CET")  # default assumed timezone
UTC = timezone("UTC")  # required output timezone
<<<<<<< HEAD

=======
>>>>>>> 0ebcfedf
YEAR_MONTH_DAY_TIME_REGEX = r"^\d{4}-(?:0[1-9]|1[0-2])-(?:0[1-9]|[12][0-9]|3[01])T(?:[0-1][0-9]|2[0-3]):[0-5][0-9]:[0-5][0-9]Z$"  # noqa: E501
YEAR_MONTH_DAY_REGEX = r"^\d{4}-(?:0[1-9]|1[0-2])-(?:0[1-9]|[12][0-9]|3[01])$"
YEAR_MONTH_REGEX = r"\d{4}-(?:0[1-9]|1[0-2])$"
YEAR_REGEX = r"^\d{4}$"
<<<<<<< HEAD
=======
MAX_DATETIME_ARGUMENTS = 7
>>>>>>> 0ebcfedf


@total_ordering
class TemporalEntity:
    """Custom temporal entity with precision detection and timezone normalization."""

    __slots__ = ("precision", "date_time")

    precision: TemporalEntityPrecision
    date_time: datetime
    STR_SCHEMA_PATTERN = r".*"
<<<<<<< HEAD
    ALLOWED_PRECISION_LEVELS = [
        key for key in TemporalEntityPrecision.__members__.values()
    ]
=======
    ALLOWED_PRECISION_LEVELS = list(TemporalEntityPrecision.__members__.values())
>>>>>>> 0ebcfedf
    JSON_SCHEMA_CONFIG: dict[str, str | list[str]] = {
        "examples": [
            "2011",
            "2019-03",
            "2014-08-24",
            "2022-09-30T20:48:35Z",
        ]
    }

    @overload
    def __init__(
        self,
        *args: Union[str, date, datetime, "TemporalEntity"],
        precision: TemporalEntityPrecision | None = None,
        tzinfo: Literal[None] = None,
    ) -> None: ...  # pragma: no cover

    @overload
    def __init__(
        self,
        *args: int,
        precision: TemporalEntityPrecision | None = None,
        tzinfo: tzinfo | None = None,
    ) -> None: ...  # pragma: no cover

    def __init__(  # noqa: PLR0912
        self,
        *args: Union[int, str, date, datetime, "TemporalEntity"],
        precision: TemporalEntityPrecision | None = None,
        tzinfo: tzinfo | None = None,
    ) -> None:
        """Create a new temporal entity instance.

        Can parse strings, dates, datetimes, other temporal entity objects
        or 0-7 integers for (year, month, day, hour, minute, second, ms).

        For any argument, a precision level is derived.
        When a time component is given, `tzinfo` keyword with timezone information is
        accepted. When no timezone is given, "CET" is assumed.
        If the timezone is not "UTC", the datetime is converted to "UTC".

        Examples:
            TemporalEntity("May 2005")
            TemporalEntity("2002-04-01T23:59")
            TemporalEntity(2009, 1)
            TemporalEntity(date(2009, 9, 30))
            TemporalEntity(datetime(2009, 9, 30, 23, 59, 5, tzinfo=timezone("CET")))
            TemporalEntity(2009, 9, 30, 23, 59, 5, tzinfo=timezone("CET"))
            TemporalEntity(TemporalEntity(2000))
        """
        if len(args) > MAX_DATETIME_ARGUMENTS:
            msg = (
                f"Temporal entity takes at most {MAX_DATETIME_ARGUMENTS} arguments "
                f"({len(args)} given)"
            )
            raise TypeError(msg)

        if len(args) == 1 and isinstance(
            args[0], str | date | datetime | TemporalEntity
        ):
            if tzinfo:
                msg = "Temporal entity does not accept tzinfo in parsing mode"
                raise TypeError(msg)
            if isinstance(args[0], TemporalEntity):
                date_time, parsed_precision = self._parse_temporal_entity(args[0])
            elif isinstance(args[0], datetime):
                date_time, parsed_precision = self._parse_datetime(args[0])
            elif isinstance(args[0], date):
                date_time, parsed_precision = self._parse_date(args[0])
            else:
                date_time, parsed_precision = self._parse_string(args[0])
        elif all(isinstance(a, int) for a in args):
            args = cast(tuple[int, ...], args)
            date_time, parsed_precision = self._parse_integers(*args, tzinfo=tzinfo)
        else:
            msg = (
                "Temporal entity takes a single str, date, datetime or "
                "TemporalEntity argument or up to 7 integers"
            )
            raise TypeError(msg)

        if precision:
            self._validate_precision(precision)
        else:
            self._validate_precision(parsed_precision)
            precision = parsed_precision

        if precision in TIME_PRECISIONS:
            date_time = date_time.astimezone(UTC)
        else:
            date_time = date_time.replace(tzinfo=None)

        self.date_time = date_time
        self.precision = precision

    @classmethod
    def _validate_precision(cls, precision: TemporalEntityPrecision) -> None:
        """Confirm that the temporal entity can handle the given precision.

        Args:
            precision: a temporal entity precision

        Raises:
            ValueError: If the given precision is not covered by the temporal entity.
        """
        if precision not in cls.ALLOWED_PRECISION_LEVELS:
            allowed_precision_str = str(
                [p.value for p in cls.ALLOWED_PRECISION_LEVELS]
            )[1:-1]
            if len(cls.ALLOWED_PRECISION_LEVELS) == 1:
                error_str = f"Expected precision level to be {allowed_precision_str}"
            else:
                error_str = (
                    f"Expected precision level to be one of {allowed_precision_str}"
                )
            raise ValueError(error_str)

    @classmethod
    def __get_pydantic_core_schema__(
        cls, source_type: Any, handler: GetCoreSchemaHandler
    ) -> core_schema.CoreSchema:
        """Modify the core schema to add validation and serialization rules."""
        return core_schema.json_or_python_schema(
            json_schema=core_schema.chain_schema(
                [
                    core_schema.str_schema(pattern=cls.STR_SCHEMA_PATTERN),
                    core_schema.no_info_plain_validator_function(cls),
                ]
            ),
            python_schema=core_schema.chain_schema(
                [
                    core_schema.is_instance_schema(cls | date | str | TemporalEntity),
                    core_schema.no_info_plain_validator_function(cls),
                ]
            ),
            serialization=core_schema.to_string_ser_schema(when_used="unless-none"),
        )

    @classmethod
    def __get_pydantic_json_schema__(
        cls, core_schema_: core_schema.CoreSchema, handler: GetJsonSchemaHandler
    ) -> json_schema.JsonSchemaValue:
        """Modify the json schema to add a title, examples and an optional format."""
        json_schema_ = handler(core_schema_)
        json_schema_["title"] = cls.__name__
        json_schema_.update(cls.JSON_SCHEMA_CONFIG)
        return json_schema_

    @staticmethod
    def _parse_integers(
        *args: int, tzinfo: tzinfo | None = None
    ) -> tuple[datetime, TemporalEntityPrecision]:
        """Parse 0-7 integer arguments into a timestamp and deduct the precision."""
        if tzinfo is None:
            tzinfo = CET
        padded = tuple(a or d for a, d in zip_longest(args, (1970, 1, 1, 0, 0, 0, 0)))
        date_time = datetime(*padded, tzinfo=tzinfo)  # type: ignore[arg-type,misc]
        precision = TEMPORAL_ENTITY_PRECISIONS_BY_ARG_LENGTH[len(args)]
        return date_time, precision

    @staticmethod
    def _parse_temporal_entity(
        value: "TemporalEntity",
    ) -> tuple[datetime, TemporalEntityPrecision]:
        """Parse a temporal entity into a new one by copying its attributes."""
        return deepcopy(value.date_time), value.precision

    @staticmethod
    def _parse_string(value: str) -> tuple[datetime, TemporalEntityPrecision]:
        """Parse a string containing a temporal entity using pandas' tslibs."""
        try:
            parsed, precision = parsing.parse_datetime_string_with_reso(  # type: ignore[attr-defined]
                str(value), freq=None, dayfirst=False, yearfirst=True
            )
        except parsing.DateParseError as error:
            raise ValueError(*error.args) from error
        if parsed.tzinfo is None:
            parsed = parsed.replace(tzinfo=CET)
        if precision in ("millisecond", "nanosecond"):
            precision = TemporalEntityPrecision.MICROSECOND.value
        return parsed, TemporalEntityPrecision(precision)

    @staticmethod
    def _parse_datetime(
        value: datetime,
    ) -> tuple[datetime, TemporalEntityPrecision]:
        """Parse a datetime and assume the precision is microseconds."""
        if value.tzinfo is None:
            value = value.replace(tzinfo=CET)
        return deepcopy(value), TemporalEntityPrecision.MICROSECOND

    @staticmethod
    def _parse_date(
        value: date,
    ) -> tuple[datetime, TemporalEntityPrecision]:
        """Parse a date and assume the precision is days."""
        return datetime(
            value.year, value.month, value.day, tzinfo=CET
        ), TemporalEntityPrecision.DAY

    def __eq__(self, other: Any) -> bool:
        """Return whether the given other value is the same as this one."""
        try:
<<<<<<< HEAD
            other_temporal = TemporalEntity(other)
=======
            other_temporal = TemporalEntity(other)  # type: ignore[call-overload]
>>>>>>> 0ebcfedf
        except TypeError:
            return False
        return bool(
            self.date_time == other_temporal.date_time
            and self.precision == other_temporal.precision
        )

    def __gt__(self, other: Any) -> bool:
        """Return whether the given other value is the greater than this one."""
        try:
            other_temporal = TemporalEntity(other)
        except TypeError:
            raise NotImplementedError from None
        return bool(self.date_time > other_temporal.date_time)

    def __str__(self) -> str:
        """Render temporal entity with format fitting for its precision."""
        return self.date_time.strftime(
            TEMPORAL_ENTITY_FORMATS_BY_PRECISION[self.precision]
        )

    def __repr__(self) -> str:
        """Overwrite the default representation."""
        return f'{self.__class__.__name__}("{self}")'


class Year(TemporalEntity):
    """Parser for temporal entities with year-precision."""

    STR_SCHEMA_PATTERN = YEAR_REGEX
    ALLOWED_PRECISION_LEVELS = [TemporalEntityPrecision.YEAR]
    JSON_SCHEMA_CONFIG = {"examples": ["2024"]}


class YearMonth(TemporalEntity):
    """Parser for temporal entities with month-precision."""

    STR_SCHEMA_PATTERN = YEAR_MONTH_REGEX
    ALLOWED_PRECISION_LEVELS = [TemporalEntityPrecision.MONTH]
    JSON_SCHEMA_CONFIG = {"examples": ["2019-03"]}


class YearMonthDay(TemporalEntity):
    """Parser for temporal entities with day-precision."""

    STR_SCHEMA_PATTERN = YEAR_MONTH_DAY_REGEX
    ALLOWED_PRECISION_LEVELS = [TemporalEntityPrecision.DAY]
    JSON_SCHEMA_CONFIG = {"examples": ["2014-08-24"]}


class YearMonthDayTime(TemporalEntity):
    """Parser for temporal entities with time-precision."""

    STR_SCHEMA_PATTERN = YEAR_MONTH_DAY_TIME_REGEX
    ALLOWED_PRECISION_LEVELS = TIME_PRECISIONS
    JSON_SCHEMA_CONFIG = {"examples": ["2022-09-30T20:48:35Z"]}


TEMPORAL_ENTITY_CLASSES_BY_PRECISION: dict[
    TemporalEntityPrecision, type[Year | YearMonth | YearMonthDay | YearMonthDayTime]
] = {
    TemporalEntityPrecision.YEAR: Year,
    TemporalEntityPrecision.MONTH: YearMonth,
    TemporalEntityPrecision.DAY: YearMonthDay,
    TemporalEntityPrecision.HOUR: YearMonthDayTime,
    TemporalEntityPrecision.MINUTE: YearMonthDayTime,
    TemporalEntityPrecision.SECOND: YearMonthDayTime,
    TemporalEntityPrecision.MICROSECOND: YearMonthDayTime,
}<|MERGE_RESOLUTION|>--- conflicted
+++ resolved
@@ -53,18 +53,11 @@
 
 CET = timezone("CET")  # default assumed timezone
 UTC = timezone("UTC")  # required output timezone
-<<<<<<< HEAD
-
-=======
->>>>>>> 0ebcfedf
 YEAR_MONTH_DAY_TIME_REGEX = r"^\d{4}-(?:0[1-9]|1[0-2])-(?:0[1-9]|[12][0-9]|3[01])T(?:[0-1][0-9]|2[0-3]):[0-5][0-9]:[0-5][0-9]Z$"  # noqa: E501
 YEAR_MONTH_DAY_REGEX = r"^\d{4}-(?:0[1-9]|1[0-2])-(?:0[1-9]|[12][0-9]|3[01])$"
 YEAR_MONTH_REGEX = r"\d{4}-(?:0[1-9]|1[0-2])$"
 YEAR_REGEX = r"^\d{4}$"
-<<<<<<< HEAD
-=======
 MAX_DATETIME_ARGUMENTS = 7
->>>>>>> 0ebcfedf
 
 
 @total_ordering
@@ -76,13 +69,7 @@
     precision: TemporalEntityPrecision
     date_time: datetime
     STR_SCHEMA_PATTERN = r".*"
-<<<<<<< HEAD
-    ALLOWED_PRECISION_LEVELS = [
-        key for key in TemporalEntityPrecision.__members__.values()
-    ]
-=======
     ALLOWED_PRECISION_LEVELS = list(TemporalEntityPrecision.__members__.values())
->>>>>>> 0ebcfedf
     JSON_SCHEMA_CONFIG: dict[str, str | list[str]] = {
         "examples": [
             "2011",
@@ -283,14 +270,10 @@
             value.year, value.month, value.day, tzinfo=CET
         ), TemporalEntityPrecision.DAY
 
-    def __eq__(self, other: Any) -> bool:
+    def __eq__(self, other: object) -> bool:
         """Return whether the given other value is the same as this one."""
         try:
-<<<<<<< HEAD
-            other_temporal = TemporalEntity(other)
-=======
             other_temporal = TemporalEntity(other)  # type: ignore[call-overload]
->>>>>>> 0ebcfedf
         except TypeError:
             return False
         return bool(
