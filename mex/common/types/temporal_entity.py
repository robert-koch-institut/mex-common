from copy import deepcopy
from datetime import date, datetime, tzinfo
from enum import Enum
from functools import total_ordering
from itertools import zip_longest
from typing import Any, Literal, Union, cast, overload

from pandas._libs.tslibs import parsing
from pydantic import GetCoreSchemaHandler, GetJsonSchemaHandler, json_schema
from pydantic_core import core_schema
from pytz import timezone


class TemporalEntityPrecision(Enum):
    """Precision levels that are allowed for temporal entity fields."""

    YEAR = "year"
    MONTH = "month"
    DAY = "day"
    HOUR = "hour"
    MINUTE = "minute"
    SECOND = "second"
    MICROSECOND = "microsecond"


TEMPORAL_ENTITY_FORMATS_BY_PRECISION = {
    TemporalEntityPrecision.YEAR: r"%Y",
    TemporalEntityPrecision.MONTH: r"%Y-%m",
    TemporalEntityPrecision.DAY: r"%Y-%m-%d",
    TemporalEntityPrecision.HOUR: r"%Y-%m-%dT%H:%M:%SZ",
    TemporalEntityPrecision.MINUTE: r"%Y-%m-%dT%H:%M:%SZ",
    TemporalEntityPrecision.SECOND: r"%Y-%m-%dT%H:%M:%SZ",
    TemporalEntityPrecision.MICROSECOND: r"%Y-%m-%dT%H:%M:%SZ",
}

TEMPORAL_ENTITY_PRECISIONS_BY_ARG_LENGTH = {
    0: TemporalEntityPrecision.YEAR,
    1: TemporalEntityPrecision.YEAR,
    2: TemporalEntityPrecision.MONTH,
    3: TemporalEntityPrecision.DAY,
    4: TemporalEntityPrecision.HOUR,
    5: TemporalEntityPrecision.MINUTE,
    6: TemporalEntityPrecision.SECOND,
    7: TemporalEntityPrecision.MICROSECOND,
}

TIME_PRECISIONS = [
    TemporalEntityPrecision.HOUR,
    TemporalEntityPrecision.MINUTE,
    TemporalEntityPrecision.SECOND,
    TemporalEntityPrecision.MICROSECOND,
]

CET = timezone("CET")  # default assumed timezone
UTC = timezone("UTC")  # required output timezone

YEAR_MONTH_DAY_TIME_REGEX = r"^\d{4}-(?:0[1-9]|1[0-2])-(?:0[1-9]|[12][0-9]|3[01])T(?:[0-1][0-9]|2[0-3]):[0-5][0-9]:[0-5][0-9]Z$"  # noqa: E501
YEAR_MONTH_DAY_REGEX = r"^\d{4}-(?:0[1-9]|1[0-2])-(?:0[1-9]|[12][0-9]|3[01])$"
YEAR_MONTH_REGEX = r"\d{4}-(?:0[1-9]|1[0-2])$"
YEAR_REGEX = r"^\d{4}$"


@total_ordering
class TemporalEntity:
    """Custom temporal entity with precision detection and timezone normalization."""

    __slots__ = ("precision", "date_time")

    precision: TemporalEntityPrecision
    date_time: datetime
    STR_SCHEMA_PATTERN = r".*"
    ALLOWED_PRECISION_LEVELS = [
        key for key in TemporalEntityPrecision.__members__.values()
    ]
    JSON_SCHEMA_CONFIG: dict[str, str | list[str]] = {
        "examples": [
            "2011",
            "2019-03",
            "2014-08-24",
            "2022-09-30T20:48:35Z",
        ]
    }

    @overload
    def __init__(
        self,
        *args: Union[str, date, datetime, "TemporalEntity"],
        precision: TemporalEntityPrecision | None = None,
        tzinfo: Literal[None] = None,
    ) -> None: ...  # pragma: no cover

    @overload
    def __init__(
        self,
        *args: int,
        precision: TemporalEntityPrecision | None = None,
        tzinfo: tzinfo | None = None,
    ) -> None: ...  # pragma: no cover

    def __init__(
        self,
        *args: Union[int, str, date, datetime, "TemporalEntity"],
        precision: TemporalEntityPrecision | None = None,
        tzinfo: tzinfo | None = None,
    ) -> None:
        """Create a new temporal entity instance.

        Can parse strings, dates, datetimes, other temporal entity objects
        or 0-7 integers for (year, month, day, hour, minute, second, ms).

        For any argument, a precision level is derived.
        When a time component is given, `tzinfo` keyword with timezone information is
        accepted. When no timezone is given, "CET" is assumed.
        If the timezone is not "UTC", the datetime is converted to "UTC".

        Examples:
            TemporalEntity("May 2005")
            TemporalEntity("2002-04-01T23:59")
            TemporalEntity(2009, 1)
            TemporalEntity(date(2009, 9, 30))
            TemporalEntity(datetime(2009, 9, 30, 23, 59, 5, tzinfo=timezone("CET")))
            TemporalEntity(2009, 9, 30, 23, 59, 5, tzinfo=timezone("CET"))
            TemporalEntity(TemporalEntity(2000))
        """
        if len(args) > 7:
            raise TypeError(
                f"Temporal entity takes at most 7 arguments ({len(args)} given)"
            )

        if len(args) == 1 and isinstance(
            args[0], str | date | datetime | TemporalEntity
        ):
            if tzinfo:
                raise TypeError(
                    "Temporal entity does not accept tzinfo in parsing mode"
                )
            if isinstance(args[0], TemporalEntity):
                date_time, parsed_precision = self._parse_temporal_entity(args[0])
            elif isinstance(args[0], datetime):
                date_time, parsed_precision = self._parse_datetime(args[0])
            elif isinstance(args[0], date):
                date_time, parsed_precision = self._parse_date(args[0])
            else:
                date_time, parsed_precision = self._parse_string(args[0])
        elif all(isinstance(a, int) for a in args):
            args = cast(tuple[int, ...], args)
            date_time, parsed_precision = self._parse_integers(*args, tzinfo=tzinfo)
        else:
            raise TypeError(
                "Temporal entity takes a single str, date, datetime or "
                "TemporalEntity argument or up to 7 integers"
            )

        if precision:
            self._validate_precision(precision)
        else:
            self._validate_precision(parsed_precision)
            precision = parsed_precision

        if precision in TIME_PRECISIONS:
            date_time = date_time.astimezone(UTC)
        else:
            date_time = date_time.replace(tzinfo=None)

        self.date_time = date_time
        self.precision = precision

    @classmethod
    def _validate_precision(cls, precision: TemporalEntityPrecision) -> None:
        """Confirm that the temporal entity can handle the given precision.

        Args:
            precision: a temporal entity precision

        Raises:
            ValueError: If the given precision is not covered by the temporal entity.
        """
        if precision not in cls.ALLOWED_PRECISION_LEVELS:
            allowed_precision_str = str(
                [p.value for p in cls.ALLOWED_PRECISION_LEVELS]
            )[1:-1]
            if len(cls.ALLOWED_PRECISION_LEVELS) == 1:
                error_str = f"Expected precision level to be {allowed_precision_str}"
            else:
                error_str = (
                    f"Expected precision level to be one of {allowed_precision_str}"
                )
            raise ValueError(error_str)

    @classmethod
    def __get_pydantic_core_schema__(
        cls, source_type: Any, handler: GetCoreSchemaHandler
    ) -> core_schema.CoreSchema:
<<<<<<< HEAD
        """Mutate the field schema for temporal entity."""
        from_str_schema = core_schema.no_info_before_validator_function(
            cls.validate,
            core_schema.str_schema(pattern=cls.STR_SCHEMA_PATTERN),
=======
        """Modify the core schema to add validation and serialization rules."""
        from_str_schema = core_schema.chain_schema(
            [
                core_schema.str_schema(pattern=cls.STR_SCHEMA_PATTERN),
                core_schema.no_info_plain_validator_function(
                    cls.validate,
                ),
            ]
>>>>>>> 9833fb0c
        )
        from_anything_schema = core_schema.chain_schema(
            [
                core_schema.no_info_plain_validator_function(cls.validate),
                core_schema.is_instance_schema(cls),
            ]
        )
        serialization_schema = core_schema.plain_serializer_function_ser_schema(
            lambda instance: str(instance)
        )
        return core_schema.json_or_python_schema(
            json_schema=from_str_schema,
            python_schema=from_anything_schema,
            serialization=serialization_schema,
        )

    @classmethod
    def __get_pydantic_json_schema__(
        cls, core_schema_: core_schema.CoreSchema, handler: GetJsonSchemaHandler
    ) -> json_schema.JsonSchemaValue:
        """Modify the json schema to add a title, examples and an optional format."""
        json_schema = handler(core_schema_)
        json_schema["title"] = cls.__name__
        json_schema.update(cls.JSON_SCHEMA_CONFIG)
        return json_schema

    @classmethod
    def validate(cls, value: Any) -> "TemporalEntity":
        """Parse any value and try to convert it into a temporal entity."""
        if isinstance(value, cls | date | str | TemporalEntity):
            return cls(value)
        raise TypeError(f"Cannot parse {type(value)} as {cls.__name__}")

    @staticmethod
    def _parse_integers(
        *args: int, tzinfo: tzinfo | None = None
    ) -> tuple[datetime, TemporalEntityPrecision]:
        """Parse 0-7 integer arguments into a timestamp and deduct the precision."""
        if tzinfo is None:
            tzinfo = CET
        padded = tuple(a or d for a, d in zip_longest(args, (1970, 1, 1, 0, 0, 0, 0)))
        date_time = datetime(*padded, tzinfo=tzinfo)  # type: ignore
        precision = TEMPORAL_ENTITY_PRECISIONS_BY_ARG_LENGTH[len(args)]
        return date_time, precision

    @staticmethod
    def _parse_temporal_entity(
        value: "TemporalEntity",
    ) -> tuple[datetime, TemporalEntityPrecision]:
        """Parse a temporal entity into a new one by copying its attributes."""
        return deepcopy(value.date_time), value.precision

    @staticmethod
    def _parse_string(value: str) -> tuple[datetime, TemporalEntityPrecision]:
        """Parse a string containing a temporal entity using pandas' tslibs."""
        try:
            parsed, precision = parsing.parse_datetime_string_with_reso(  # type: ignore[attr-defined]
                str(value), freq=None, dayfirst=False, yearfirst=True
            )
        except parsing.DateParseError as error:
            raise ValueError(*error.args) from error
        if parsed.tzinfo is None:
            parsed = parsed.replace(tzinfo=CET)
        if precision in ("millisecond", "nanosecond"):
            precision = TemporalEntityPrecision.MICROSECOND.value
        return parsed, TemporalEntityPrecision(precision)

    @staticmethod
    def _parse_datetime(
        value: datetime,
    ) -> tuple[datetime, TemporalEntityPrecision]:
        """Parse a datetime and assume the precision is microseconds."""
        if value.tzinfo is None:
            value = value.replace(tzinfo=CET)
        return deepcopy(value), TemporalEntityPrecision.MICROSECOND

    @staticmethod
    def _parse_date(
        value: date,
    ) -> tuple[datetime, TemporalEntityPrecision]:
        """Parse a date and assume the precision is days."""
        return datetime(value.year, value.month, value.day), TemporalEntityPrecision.DAY

    def __eq__(self, other: object) -> bool:
        """Return whether the given other value is the same as this one."""
        try:
            other = self.validate(other)
        except TypeError:
            return False
        return bool(
            self.date_time == other.date_time and self.precision == other.precision
        )

    def __gt__(self, other: Any) -> bool:
        """Return whether the given other value is the greater than this one."""
        try:
            other = self.validate(other)
        except TypeError:
            raise NotImplementedError from None
        return bool(self.date_time > other.date_time)

    def __str__(self) -> str:
        """Render temporal entity with format fitting for its precision."""
        return self.date_time.strftime(
            TEMPORAL_ENTITY_FORMATS_BY_PRECISION[self.precision]
        )

    def __repr__(self) -> str:
        """Render a presentation showing this is not just a datetime."""
        return f'{self.__class__.__name__}("{self}")'


class Year(TemporalEntity):
    """Parser for temporal entities with year-precision."""

    STR_SCHEMA_PATTERN = YEAR_REGEX
    ALLOWED_PRECISION_LEVELS = [TemporalEntityPrecision.YEAR]
    JSON_SCHEMA_CONFIG = {"examples": ["2024"]}


class YearMonth(TemporalEntity):
    """Parser for temporal entities with month-precision."""

    STR_SCHEMA_PATTERN = YEAR_MONTH_REGEX
    ALLOWED_PRECISION_LEVELS = [TemporalEntityPrecision.MONTH]
    JSON_SCHEMA_CONFIG = {"examples": ["2019-03"]}


class YearMonthDay(TemporalEntity):
    """Parser for temporal entities with day-precision."""

    STR_SCHEMA_PATTERN = YEAR_MONTH_DAY_REGEX
    ALLOWED_PRECISION_LEVELS = [TemporalEntityPrecision.DAY]
    JSON_SCHEMA_CONFIG = {"examples": ["2014-08-24"]}


class YearMonthDayTime(TemporalEntity):
    """Parser for temporal entities with time-precision."""

    STR_SCHEMA_PATTERN = YEAR_MONTH_DAY_TIME_REGEX
    ALLOWED_PRECISION_LEVELS = TIME_PRECISIONS
    JSON_SCHEMA_CONFIG = {"examples": ["2022-09-30T20:48:35Z"]}


TEMPORAL_ENTITY_CLASSES_BY_PRECISION: dict[
    TemporalEntityPrecision, type[YearMonth | YearMonthDay | YearMonthDayTime]
] = {
    TemporalEntityPrecision.YEAR: YearMonth,
    TemporalEntityPrecision.MONTH: YearMonth,
    TemporalEntityPrecision.DAY: YearMonthDay,
    TemporalEntityPrecision.HOUR: YearMonthDayTime,
    TemporalEntityPrecision.MINUTE: YearMonthDayTime,
    TemporalEntityPrecision.SECOND: YearMonthDayTime,
    TemporalEntityPrecision.MICROSECOND: YearMonthDayTime,
}<|MERGE_RESOLUTION|>--- conflicted
+++ resolved
@@ -191,12 +191,6 @@
     def __get_pydantic_core_schema__(
         cls, source_type: Any, handler: GetCoreSchemaHandler
     ) -> core_schema.CoreSchema:
-<<<<<<< HEAD
-        """Mutate the field schema for temporal entity."""
-        from_str_schema = core_schema.no_info_before_validator_function(
-            cls.validate,
-            core_schema.str_schema(pattern=cls.STR_SCHEMA_PATTERN),
-=======
         """Modify the core schema to add validation and serialization rules."""
         from_str_schema = core_schema.chain_schema(
             [
@@ -205,7 +199,6 @@
                     cls.validate,
                 ),
             ]
->>>>>>> 9833fb0c
         )
         from_anything_schema = core_schema.chain_schema(
             [
