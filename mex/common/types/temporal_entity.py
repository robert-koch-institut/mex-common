from copy import deepcopy
from datetime import date, datetime, tzinfo
from enum import Enum
from functools import total_ordering
from itertools import zip_longest
from typing import Any, Literal, Union, cast, overload

from pandas._libs.tslibs import parsing
from pydantic import GetCoreSchemaHandler, GetJsonSchemaHandler, json_schema
from pydantic_core import core_schema
from pytz import timezone


class TemporalEntityPrecision(Enum):
    """Precision levels that are allowed for temporal entity fields."""

    YEAR = "year"
    MONTH = "month"
    DAY = "day"
    HOUR = "hour"
    MINUTE = "minute"
    SECOND = "second"
    MICROSECOND = "microsecond"


TEMPORAL_ENTITY_FORMATS_BY_PRECISION = {
    TemporalEntityPrecision.YEAR: r"%Y",
    TemporalEntityPrecision.MONTH: r"%Y-%m",
    TemporalEntityPrecision.DAY: r"%Y-%m-%d",
    TemporalEntityPrecision.HOUR: r"%Y-%m-%dT%H:%M:%SZ",
    TemporalEntityPrecision.MINUTE: r"%Y-%m-%dT%H:%M:%SZ",
    TemporalEntityPrecision.SECOND: r"%Y-%m-%dT%H:%M:%SZ",
    TemporalEntityPrecision.MICROSECOND: r"%Y-%m-%dT%H:%M:%SZ",
}

TEMPORAL_ENTITY_PRECISIONS_BY_ARG_LENGTH = {
    0: TemporalEntityPrecision.YEAR,
    1: TemporalEntityPrecision.YEAR,
    2: TemporalEntityPrecision.MONTH,
    3: TemporalEntityPrecision.DAY,
    4: TemporalEntityPrecision.HOUR,
    5: TemporalEntityPrecision.MINUTE,
    6: TemporalEntityPrecision.SECOND,
    7: TemporalEntityPrecision.MICROSECOND,
}

TIME_PRECISIONS = [
    TemporalEntityPrecision.HOUR,
    TemporalEntityPrecision.MINUTE,
    TemporalEntityPrecision.SECOND,
    TemporalEntityPrecision.MICROSECOND,
]

CET = timezone("CET")  # default assumed timezone
UTC = timezone("UTC")  # required output timezone
<<<<<<< HEAD

YEAR_MONTH_DAY_TIME_REGEX = r"^\d{4}-(?:0[1-9]|1[0-2])-(?:0[1-9]|[12][0-9]|3[01])T(?:[0-1][0-9]|2[0-3]):[0-5][0-9]:[0-5][0-9]Z$"  # noqa: E501
YEAR_MONTH_DAY_REGEX = r"^\d{4}-(?:0[1-9]|1[0-2])-(?:0[1-9]|[12][0-9]|3[01])$"
YEAR_MONTH_REGEX = r"\d{4}-(?:0[1-9]|1[0-2])$"
YEAR_REGEX = r"^\d{4}$"
=======
TEMPORAL_ENTITY_REGEX = (
    r"^\d{4}(-\d{2}(-\d{2}(T\d{2}:\d{2}:\d{2}Z)?)?)?$"  # optional resolution
)
YEAR_MONTH_DAY_TIME_REGEX = r"^[1-9]\d{3}-\d{2}-\d{2}T\d{2}:\d{2}:\d{2}Z$"
YEAR_MONTH_DAY_REGEX = r"^\d{4}-(0[1-9]|1[0-2])-(0[1-9]|[12][0-9]|3[01])$"
YEAR_MONTH_REGEX = r"^(?:\d{4}|(?:\d{4}-(?:0[1-9]|1[0-2])))$"
MAX_DATETIME_ARGUMENTS = 7
>>>>>>> 57e8c94d


@total_ordering
class TemporalEntity:
    """Custom temporal entity with precision detection and timezone normalization."""

    __slots__ = ("precision", "date_time")

    precision: TemporalEntityPrecision
    date_time: datetime
<<<<<<< HEAD
    STR_SCHEMA_PATTERN = r".*"
    ALLOWED_PRECISION_LEVELS = [
        key for key in TemporalEntityPrecision.__members__.values()
    ]
=======
    STR_SCHEMA_PATTERN = TEMPORAL_ENTITY_REGEX
    ALLOWED_PRECISION_LEVELS = list(TemporalEntityPrecision.__members__.values())
>>>>>>> 57e8c94d
    JSON_SCHEMA_CONFIG: dict[str, str | list[str]] = {
        "examples": [
            "2011",
            "2019-03",
            "2014-08-24",
            "2022-09-30T20:48:35Z",
        ]
    }

    @overload
    def __init__(
        self,
        *args: Union[str, date, datetime, "TemporalEntity"],
        precision: TemporalEntityPrecision | None = None,
        tzinfo: Literal[None] = None,
    ) -> None: ...  # pragma: no cover

    @overload
    def __init__(
        self,
        *args: int,
        precision: TemporalEntityPrecision | None = None,
        tzinfo: tzinfo | None = None,
    ) -> None: ...  # pragma: no cover

    def __init__(  # noqa: PLR0912
        self,
        *args: Union[int, str, date, datetime, "TemporalEntity"],
        precision: TemporalEntityPrecision | None = None,
        tzinfo: tzinfo | None = None,
    ) -> None:
        """Create a new temporal entity instance.

        Can parse strings, dates, datetimes, other temporal entity objects
        or 0-7 integers for (year, month, day, hour, minute, second, ms).

        For any argument, a precision level is derived.
        When a time component is given, `tzinfo` keyword with timezone information is
        accepted. When no timezone is given, "CET" is assumed.
        If the timezone is not "UTC", the datetime is converted to "UTC".

        Examples:
            TemporalEntity("May 2005")
            TemporalEntity("2002-04-01T23:59")
            TemporalEntity(2009, 1)
            TemporalEntity(date(2009, 9, 30))
            TemporalEntity(datetime(2009, 9, 30, 23, 59, 5, tzinfo=timezone("CET")))
            TemporalEntity(2009, 9, 30, 23, 59, 5, tzinfo=timezone("CET"))
            TemporalEntity(TemporalEntity(2000))
        """
        if len(args) > MAX_DATETIME_ARGUMENTS:
            msg = (
                f"Temporal entity takes at most {MAX_DATETIME_ARGUMENTS} arguments "
                f"({len(args)} given)"
            )
            raise TypeError(msg)

        if len(args) == 1 and isinstance(
            args[0], str | date | datetime | TemporalEntity
        ):
            if tzinfo:
                msg = "Temporal entity does not accept tzinfo in parsing mode"
                raise TypeError(msg)
            if isinstance(args[0], TemporalEntity):
                date_time, parsed_precision = self._parse_temporal_entity(args[0])
            elif isinstance(args[0], datetime):
                date_time, parsed_precision = self._parse_datetime(args[0])
            elif isinstance(args[0], date):
                date_time, parsed_precision = self._parse_date(args[0])
            else:
                date_time, parsed_precision = self._parse_string(args[0])
        elif all(isinstance(a, int) for a in args):
            args = cast(tuple[int, ...], args)
            date_time, parsed_precision = self._parse_integers(*args, tzinfo=tzinfo)
        else:
            msg = (
                "Temporal entity takes a single str, date, datetime or "
                "TemporalEntity argument or up to 7 integers"
            )
            raise TypeError(msg)

        if precision:
            self._validate_precision(precision)
        else:
            self._validate_precision(parsed_precision)
            precision = parsed_precision

        if precision in TIME_PRECISIONS:
            date_time = date_time.astimezone(UTC)
        else:
            date_time = date_time.replace(tzinfo=None)

        self.date_time = date_time
        self.precision = precision

    @classmethod
    def _validate_precision(cls, precision: TemporalEntityPrecision) -> None:
        """Confirm that the temporal entity can handle the given precision.

        Args:
            precision: a temporal entity precision

        Raises:
            ValueError: If the given precision is not covered by the temporal entity.
        """
        if precision not in cls.ALLOWED_PRECISION_LEVELS:
            allowed_precision_str = str(
                [p.value for p in cls.ALLOWED_PRECISION_LEVELS]
            )[1:-1]
            if len(cls.ALLOWED_PRECISION_LEVELS) == 1:
                error_str = f"Expected precision level to be {allowed_precision_str}"
            else:
                error_str = (
                    f"Expected precision level to be one of {allowed_precision_str}"
                )
            raise ValueError(error_str)

    @classmethod
    def __get_pydantic_core_schema__(
        cls, source_type: Any, handler: GetCoreSchemaHandler
    ) -> core_schema.CoreSchema:
        """Modify the core schema to add validation and serialization rules."""
<<<<<<< HEAD
        from_str_schema = core_schema.no_info_before_validator_function(
            cls.validate,
            core_schema.str_schema(pattern=cls.STR_SCHEMA_PATTERN),
        )
        from_anything_schema = core_schema.chain_schema(
            [
                core_schema.no_info_plain_validator_function(cls.validate),
                core_schema.is_instance_schema(cls),
            ]
        )
        serialization_schema = core_schema.plain_serializer_function_ser_schema(
            lambda instance: str(instance)
        )
=======
>>>>>>> 57e8c94d
        return core_schema.json_or_python_schema(
            json_schema=core_schema.chain_schema(
                [
                    core_schema.str_schema(pattern=cls.STR_SCHEMA_PATTERN),
                    core_schema.no_info_plain_validator_function(cls),
                ]
            ),
            python_schema=core_schema.chain_schema(
                [
                    core_schema.is_instance_schema(cls | date | str | TemporalEntity),
                    core_schema.no_info_plain_validator_function(cls),
                ]
            ),
            serialization=core_schema.to_string_ser_schema(when_used="unless-none"),
        )

    @classmethod
    def __get_pydantic_json_schema__(
        cls, core_schema_: core_schema.CoreSchema, handler: GetJsonSchemaHandler
    ) -> json_schema.JsonSchemaValue:
        """Modify the json schema to add a title, examples and an optional format."""
        json_schema_ = handler(core_schema_)
        json_schema_["title"] = cls.__name__
        json_schema_.update(cls.JSON_SCHEMA_CONFIG)
        return json_schema_

    @staticmethod
    def _parse_integers(
        *args: int, tzinfo: tzinfo | None = None
    ) -> tuple[datetime, TemporalEntityPrecision]:
        """Parse 0-7 integer arguments into a timestamp and deduct the precision."""
        if tzinfo is None:
            tzinfo = CET
        padded = tuple(a or d for a, d in zip_longest(args, (1970, 1, 1, 0, 0, 0, 0)))
        date_time = datetime(*padded, tzinfo=tzinfo)  # type: ignore[arg-type,misc]
        precision = TEMPORAL_ENTITY_PRECISIONS_BY_ARG_LENGTH[len(args)]
        return date_time, precision

    @staticmethod
    def _parse_temporal_entity(
        value: "TemporalEntity",
    ) -> tuple[datetime, TemporalEntityPrecision]:
        """Parse a temporal entity into a new one by copying its attributes."""
        return deepcopy(value.date_time), value.precision

    @staticmethod
    def _parse_string(value: str) -> tuple[datetime, TemporalEntityPrecision]:
        """Parse a string containing a temporal entity using pandas' tslibs."""
        try:
            parsed, precision = parsing.parse_datetime_string_with_reso(  # type: ignore[attr-defined]
                str(value), freq=None, dayfirst=False, yearfirst=True
            )
        except parsing.DateParseError as error:
            raise ValueError(*error.args) from error
        if parsed.tzinfo is None:
            parsed = parsed.replace(tzinfo=CET)
        if precision in ("millisecond", "nanosecond"):
            precision = TemporalEntityPrecision.MICROSECOND.value
        return parsed, TemporalEntityPrecision(precision)

    @staticmethod
    def _parse_datetime(
        value: datetime,
    ) -> tuple[datetime, TemporalEntityPrecision]:
        """Parse a datetime and assume the precision is microseconds."""
        if value.tzinfo is None:
            value = value.replace(tzinfo=CET)
        return deepcopy(value), TemporalEntityPrecision.MICROSECOND

    @staticmethod
    def _parse_date(
        value: date,
    ) -> tuple[datetime, TemporalEntityPrecision]:
        """Parse a date and assume the precision is days."""
        return datetime(
            value.year, value.month, value.day, tzinfo=CET
        ), TemporalEntityPrecision.DAY

    def __eq__(self, other: object) -> bool:
        """Return whether the given other value is the same as this one."""
        try:
            other_temporal = TemporalEntity(other)  # type: ignore[call-overload]
        except TypeError:
            return False
        return bool(
            self.date_time == other_temporal.date_time
            and self.precision == other_temporal.precision
        )

    def __gt__(self, other: Any) -> bool:
        """Return whether the given other value is the greater than this one."""
        try:
            other_temporal = TemporalEntity(other)
        except TypeError:
            raise NotImplementedError from None
        return bool(self.date_time > other_temporal.date_time)

    def __str__(self) -> str:
        """Render temporal entity with format fitting for its precision."""
        return self.date_time.strftime(
            TEMPORAL_ENTITY_FORMATS_BY_PRECISION[self.precision]
        )

    def __repr__(self) -> str:
        """Overwrite the default representation."""
        return f'{self.__class__.__name__}("{self}")'


class Year(TemporalEntity):
    """Parser for temporal entities with year-precision."""

    STR_SCHEMA_PATTERN = YEAR_REGEX
    ALLOWED_PRECISION_LEVELS = [TemporalEntityPrecision.YEAR]
    JSON_SCHEMA_CONFIG = {"examples": ["2024"]}


class YearMonth(TemporalEntity):
    """Parser for temporal entities with month-precision."""

    STR_SCHEMA_PATTERN = YEAR_MONTH_REGEX
    ALLOWED_PRECISION_LEVELS = [TemporalEntityPrecision.MONTH]
    JSON_SCHEMA_CONFIG = {"examples": ["2019-03"]}


class YearMonthDay(TemporalEntity):
    """Parser for temporal entities with day-precision."""

    STR_SCHEMA_PATTERN = YEAR_MONTH_DAY_REGEX
    ALLOWED_PRECISION_LEVELS = [TemporalEntityPrecision.DAY]
    JSON_SCHEMA_CONFIG = {"examples": ["2014-08-24"]}


class YearMonthDayTime(TemporalEntity):
    """Parser for temporal entities with time-precision."""

    STR_SCHEMA_PATTERN = YEAR_MONTH_DAY_TIME_REGEX
    ALLOWED_PRECISION_LEVELS = TIME_PRECISIONS
    JSON_SCHEMA_CONFIG = {"examples": ["2022-09-30T20:48:35Z"]}


TEMPORAL_ENTITY_CLASSES_BY_PRECISION: dict[
    TemporalEntityPrecision, type[Year | YearMonth | YearMonthDay | YearMonthDayTime]
] = {
    TemporalEntityPrecision.YEAR: Year,
    TemporalEntityPrecision.MONTH: YearMonth,
    TemporalEntityPrecision.DAY: YearMonthDay,
    TemporalEntityPrecision.HOUR: YearMonthDayTime,
    TemporalEntityPrecision.MINUTE: YearMonthDayTime,
    TemporalEntityPrecision.SECOND: YearMonthDayTime,
    TemporalEntityPrecision.MICROSECOND: YearMonthDayTime,
}<|MERGE_RESOLUTION|>--- conflicted
+++ resolved
@@ -53,21 +53,12 @@
 
 CET = timezone("CET")  # default assumed timezone
 UTC = timezone("UTC")  # required output timezone
-<<<<<<< HEAD
 
 YEAR_MONTH_DAY_TIME_REGEX = r"^\d{4}-(?:0[1-9]|1[0-2])-(?:0[1-9]|[12][0-9]|3[01])T(?:[0-1][0-9]|2[0-3]):[0-5][0-9]:[0-5][0-9]Z$"  # noqa: E501
 YEAR_MONTH_DAY_REGEX = r"^\d{4}-(?:0[1-9]|1[0-2])-(?:0[1-9]|[12][0-9]|3[01])$"
 YEAR_MONTH_REGEX = r"\d{4}-(?:0[1-9]|1[0-2])$"
 YEAR_REGEX = r"^\d{4}$"
-=======
-TEMPORAL_ENTITY_REGEX = (
-    r"^\d{4}(-\d{2}(-\d{2}(T\d{2}:\d{2}:\d{2}Z)?)?)?$"  # optional resolution
-)
-YEAR_MONTH_DAY_TIME_REGEX = r"^[1-9]\d{3}-\d{2}-\d{2}T\d{2}:\d{2}:\d{2}Z$"
-YEAR_MONTH_DAY_REGEX = r"^\d{4}-(0[1-9]|1[0-2])-(0[1-9]|[12][0-9]|3[01])$"
-YEAR_MONTH_REGEX = r"^(?:\d{4}|(?:\d{4}-(?:0[1-9]|1[0-2])))$"
 MAX_DATETIME_ARGUMENTS = 7
->>>>>>> 57e8c94d
 
 
 @total_ordering
@@ -78,15 +69,8 @@
 
     precision: TemporalEntityPrecision
     date_time: datetime
-<<<<<<< HEAD
     STR_SCHEMA_PATTERN = r".*"
-    ALLOWED_PRECISION_LEVELS = [
-        key for key in TemporalEntityPrecision.__members__.values()
-    ]
-=======
-    STR_SCHEMA_PATTERN = TEMPORAL_ENTITY_REGEX
     ALLOWED_PRECISION_LEVELS = list(TemporalEntityPrecision.__members__.values())
->>>>>>> 57e8c94d
     JSON_SCHEMA_CONFIG: dict[str, str | list[str]] = {
         "examples": [
             "2011",
@@ -209,22 +193,6 @@
         cls, source_type: Any, handler: GetCoreSchemaHandler
     ) -> core_schema.CoreSchema:
         """Modify the core schema to add validation and serialization rules."""
-<<<<<<< HEAD
-        from_str_schema = core_schema.no_info_before_validator_function(
-            cls.validate,
-            core_schema.str_schema(pattern=cls.STR_SCHEMA_PATTERN),
-        )
-        from_anything_schema = core_schema.chain_schema(
-            [
-                core_schema.no_info_plain_validator_function(cls.validate),
-                core_schema.is_instance_schema(cls),
-            ]
-        )
-        serialization_schema = core_schema.plain_serializer_function_ser_schema(
-            lambda instance: str(instance)
-        )
-=======
->>>>>>> 57e8c94d
         return core_schema.json_or_python_schema(
             json_schema=core_schema.chain_schema(
                 [
