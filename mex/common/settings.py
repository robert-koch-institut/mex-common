--- conflicted
+++ resolved
@@ -4,18 +4,11 @@
 from pathlib import Path
 from typing import Any, Optional, TypeVar, Union
 
-<<<<<<< HEAD
 from pydantic import AnyUrl, Field, SecretStr
 from pydantic_core import Url
 from pydantic_settings import BaseSettings as PydanticBaseSettings
 from pydantic_settings import SettingsConfigDict
 from pydantic_settings.sources import ENV_FILE_SENTINEL, DotenvType, EnvSettingsSource
-=======
-from pydantic import AnyUrl, Extra, Field, SecretStr
-from pydantic import BaseSettings as PydanticBaseSettings
-from pydantic.env_settings import DotenvType, env_file_sentinel
-from pydantic.typing import StrPath
->>>>>>> ef16c57c
 
 from mex.common.identity.types import IdentityProvider
 from mex.common.sinks import Sink
@@ -56,17 +49,10 @@
 
     def __init__(
         self,
-<<<<<<< HEAD
-        _env_file: Optional[DotenvType] = ENV_FILE_SENTINEL,
-        _env_file_encoding: Optional[str] = None,
-        _env_nested_delimiter: Optional[str] = None,
-        _secrets_dir: str | Path | None = None,
-=======
-        _env_file: DotenvType | None = env_file_sentinel,
+        _env_file: DotenvType | None = ENV_FILE_SENTINEL,
         _env_file_encoding: str | None = None,
         _env_nested_delimiter: str | None = None,
-        _secrets_dir: StrPath | None = None,
->>>>>>> ef16c57c
+        _secrets_dir: str | Path | None = None,
         **values: Any,
     ) -> None:
         """Construct a new settings instance.
@@ -101,23 +87,17 @@
             Settings: An instance of Settings or a subclass thereof
         """
         settings = SettingsContext.get()
-<<<<<<< HEAD
-        if settings is None:
-            settings = cls.model_validate({})
-            SettingsContext.set(settings)
-=======
->>>>>>> ef16c57c
         if isinstance(settings, cls):
             return settings
         if settings is None:
             base = {}
         elif issubclass(cls, type(settings)):
-            base = settings.dict(exclude_unset=True)
+            base = settings.model_dump(exclude_unset=True)
         else:
             raise RuntimeError(
                 f"Requested {cls.__name__} but already loaded {type(settings).__name__}"
             )
-        settings = cls.parse_obj(base)
+        settings = cls.model_validate(base)
         SettingsContext.set(settings)
         return settings
 
@@ -127,13 +107,8 @@
     debug: bool = Field(
         False,
         alias="pdb",
-<<<<<<< HEAD
-        description="Enable debug mode.",
+        description="Jump into post-mortem debugging after any uncaught exception.",
         validation_alias="MEX_DEBUG",
-=======
-        description="Jump into post-mortem debugging after any uncaught exception.",
-        env="MEX_DEBUG",
->>>>>>> ef16c57c
     )
     sink: list[Sink] = Field(
         [Sink.NDJSON],
@@ -172,7 +147,7 @@
     backend_api_key: SecretStr = Field(
         SecretStr("dummy_write_key"),
         description="Backend API key with write access to call POST/PUT endpoints",
-        env="MEX_BACKEND_API_KEY",
+        validation_alias="MEX_BACKEND_API_KEY",
     )
     verify_session: Union[bool, AssetsPath] = Field(
         True,
@@ -226,43 +201,28 @@
     )
     ldap_url: SecretStr = Field(
         SecretStr("ldap://user:pw@ldap:636"),
-<<<<<<< HEAD
-        description="LDAP server for person queries with authentication credentials.",
-        validation_alias="MEX_LDAP_URL",
-    )
-    wiki_api_url: AnyUrl = Field(
-        Url("https://wikidata/"),
-        description="URL of Wikidata API",
-        validation_alias="MEX_WIKI_API_URL",
-    )
-    wiki_query_service_url: AnyUrl = Field(
-        Url("https://wikidata/"),
-        description="URL of Wikidata query service",
-        validation_alias="MEX_WIKI_QUERY_SERVICE_URL",
-=======
         description="LDAP server for person queries with authentication credentials. "
         "Must follow format `ldap://user:pw@host:port`, where "
         "`user` is the username, and "
         "`pw` is the password for authenticating against ldap, "
         "`host` is the url of the ldap server, and "
         "`port` is the port of the ldap server.",
-        env="MEX_LDAP_URL",
+        validation_alias="MEX_LDAP_URL",
     )
     wiki_api_url: AnyUrl = Field(
-        "https://wikidata/",
+        Url("https://wikidata/"),
         description="URL of Wikidata API, this URL is used to send "
         "wikidata organizatizion ID to get all the info about the organization, "
         "which includes basic info, aliases, labels, descriptions, claims, and "
         "sitelinks",
-        env="MEX_WIKI_API_URL",
+        validation_alias="MEX_WIKI_API_URL",
     )
     wiki_query_service_url: AnyUrl = Field(
-        "https://wikidata/",
+        Url("https://wikidata/"),
         description="URL of Wikidata query service, this URL is to send organization "
         "name in plain text to wikidata and receive search results with wikidata "
         "organization ID",
-        env="MEX_WIKI_QUERY_SERVICE_URL",
->>>>>>> ef16c57c
+        validation_alias="MEX_WIKI_QUERY_SERVICE_URL",
     )
 
     def text(self) -> str:
@@ -287,8 +247,7 @@
             env_prefix=cls.model_config.get("env_prefix", ""),
         )
         env_info = env_settings._extract_field_info(field, name)
-        env_name = env_info[0][1].upper()
-        return env_name
+        return env_info[0][1].upper()
 
     def env(self) -> dict[str, str]:
         """Dump the current settings as a mapping of environment variables."""
