--- conflicted
+++ resolved
@@ -247,13 +247,6 @@
         env_info = env_settings._extract_field_info(field, name)
         return env_info[0][1].upper()
 
-<<<<<<< HEAD
-    def env_keys(self) -> list[str]:
-        """Get the environment variable names of the current settings."""
-        return sorted([self.get_env_name(key) for key in self.model_dump()])
-
-=======
->>>>>>> d278dc8b
     @model_validator(mode="after")
     def resolve_paths(self) -> "BaseSettings":
         """Resolve AssetPath and WorkPath."""
