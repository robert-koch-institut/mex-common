--- conflicted
+++ resolved
@@ -132,17 +132,6 @@
         ),
         validation_alias="MEX_VERIFY_SESSION",
     )
-<<<<<<< HEAD
-    sqlite_path: WorkPath = Field(
-        "mex.db",
-        alias="db",
-        description=(
-            "Path to the MEx sqlite database, absolute or relative to `work_dir`."
-        ),
-        validation_alias="MEX_SQLITE_PATH",
-    )
-=======
->>>>>>> fc8f44a9
     public_api_url: AnyUrl = Field(
         "http://localhost:53000/",
         description="MEx public API url.",
@@ -182,7 +171,7 @@
             "Path to the JSON file describing the primary sources, "
             "absolute path or relative to `assets_dir`."
         ),
-        env="MEX_PRIMARY_SOURCES_PATH",
+        validation_alias="MEX_PRIMARY_SOURCES_PATH",
     )
     ldap_url: SecretStr = Field(
         SecretStr("ldap://user:pw@ldap:636"),
