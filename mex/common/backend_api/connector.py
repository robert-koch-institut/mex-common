from urllib.parse import urljoin

from requests.exceptions import HTTPError

from mex.common.backend_api.models import (
    IdentifiersResponse,
    ItemsContainer,
    MergedModelTypeAdapter,
    PaginatedItemsContainer,
    RuleSetResponseTypeAdapter,
)
from mex.common.connector import HTTPConnector
from mex.common.models import (
    AnyExtractedModel,
    AnyMergedModel,
    AnyPreviewModel,
    AnyRuleSetRequest,
    AnyRuleSetResponse,
)
from mex.common.settings import BaseSettings


class BackendApiConnector(HTTPConnector):
    """Connector class to handle interaction with the Backend API."""

    API_VERSION = "v0"
    INGEST_TIMEOUT = 30

    def _check_availability(self) -> None:
        """Send a GET request to verify the API is available."""
        self.request("GET", "_system/check")

    def _set_authentication(self) -> None:
        """Set the backend API key to all session headers."""
        settings = BaseSettings.get()
        self.session.headers["X-API-Key"] = settings.backend_api_key.get_secret_value()

    def _set_url(self) -> None:
        """Set the backend api url with the version path."""
        settings = BaseSettings.get()
        self.url = urljoin(str(settings.backend_api_url), self.API_VERSION)

    def post_extracted_items(
        self,
        extracted_items: list[AnyExtractedModel],
    ) -> IdentifiersResponse:
        """Post extracted items to the backend in bulk.

        Args:
            extracted_items: Extracted items to post

        Raises:
            HTTPError: If post was not accepted, crashes or times out

        Returns:
            Response model from the endpoint
        """
        response = self.request(
            method="POST",
            endpoint="ingest",
<<<<<<< HEAD
            payload=ExtractedItemsRequest(items=extracted_items),
            timeout=self.INGEST_TIMEOUT,
=======
            payload=ItemsContainer[AnyExtractedModel](items=extracted_items),
>>>>>>> 4f66746a
        )
        return IdentifiersResponse.model_validate(response)

    def fetch_extracted_items(
        self,
        query_string: str | None,
        stable_target_id: str | None,
        entity_type: list[str] | None,
        skip: int,
        limit: int,
    ) -> PaginatedItemsContainer[AnyExtractedModel]:
        """Fetch extracted items that match the given set of filters.

        Args:
            query_string: Full-text search query
            stable_target_id: The item's stableTargetId
            entity_type: The item's entityType
            skip: How many items to skip for pagination
            limit: How many items to return in one page

        Raises:
            HTTPError: If search was not accepted, crashes or times out

        Returns:
            One page of extracted items and the total count that was matched
        """
        response = self.request(
            method="GET",
            endpoint="extracted-item",
            params={
                "q": query_string,
                "stableTargetId": stable_target_id,
                "entityType": entity_type,
                "skip": str(skip),
                "limit": str(limit),
            },
        )
        return PaginatedItemsContainer[AnyExtractedModel].model_validate(response)

    def fetch_merged_items(
        self,
        query_string: str | None,
        entity_type: list[str] | None,
        skip: int,
        limit: int,
    ) -> PaginatedItemsContainer[AnyMergedModel]:
        """Fetch merged items that match the given set of filters.

        Args:
            query_string: Full-text search query
            entity_type: The item's entityType
            skip: How many items to skip for pagination
            limit: How many items to return in one page

        Raises:
            HTTPError: If search was not accepted, crashes or times out

        Returns:
            One page of merged items and the total count that was matched
        """
        response = self.request(
            method="GET",
            endpoint="merged-item",
            params={
                "q": query_string,
                "entityType": entity_type,
                "skip": str(skip),
                "limit": str(limit),
            },
        )
        return PaginatedItemsContainer[AnyMergedModel].model_validate(response)

    def get_merged_item(
        self,
        identifier: str,
    ) -> AnyMergedModel:
        """Return one merged item for the given `identifier`.

        Args:
            identifier: The merged item's identifier

        Raises:
            HTTPError: If no merged item was found

        Returns:
            A single merged item
        """
        # TODO(ND): stop-gap until backend has proper get merged item endpoint (MX-1669)
        response = self.request(
            method="GET",
            endpoint="merged-item",
            params={
                "identifier": identifier,
                "limit": "1",
            },
        )
        response_model = PaginatedItemsContainer[AnyMergedModel].model_validate(
            response
        )
        try:
            return response_model.items[0]
        except IndexError:
            msg = "merged item was not found"
            raise HTTPError(msg) from None

    def preview_merged_item(
        self,
        stable_target_id: str,
        rule_set: AnyRuleSetRequest,
    ) -> AnyMergedModel:
        """Return a preview for merging the given rule-set with stored extracted items.

        Args:
            stable_target_id: The extracted items' `stableTargetId`
            rule_set: A rule-set to use for previewing

        Raises:
            HTTPError: If preview produces errors, crashes or times out

        Returns:
            A single merged item
        """
        response = self.request(
            method="POST",
            endpoint=f"preview-item/{stable_target_id}",
            payload=rule_set,
        )
        return MergedModelTypeAdapter.validate_python(response)

    def fetch_preview_items(
        self,
        query_string: str | None,
        entity_type: list[str] | None,
        skip: int,
        limit: int,
    ) -> PaginatedItemsContainer[AnyPreviewModel]:
        """Fetch merged item previews that match the given set of filters.

        Args:
            query_string: Full-text search query
            entity_type: The item's entityType
            skip: How many items to skip for pagination
            limit: How many items to return in one page

        Raises:
            HTTPError: If search was not accepted, crashes or times out

        Returns:
            One page of preview items and the total count that was matched
        """
        response = self.request(
            method="GET",
            endpoint="preview-item",
            params={
                "q": query_string,
                "entityType": entity_type,
                "skip": str(skip),
                "limit": str(limit),
            },
        )
        return PaginatedItemsContainer[AnyPreviewModel].model_validate(response)

    def get_rule_set(
        self,
        stable_target_id: str,
    ) -> AnyRuleSetResponse:
        """Return a triple of rules for the given `stableTargetId`.

        Args:
            stable_target_id: The merged item's identifier

        Raises:
            HTTPError: If no rule-set was found

        Returns:
            A set of three rules
        """
        response = self.request(
            method="GET",
            endpoint=f"rule-set/{stable_target_id}",
        )
        return RuleSetResponseTypeAdapter.validate_python(response)<|MERGE_RESOLUTION|>--- conflicted
+++ resolved
@@ -58,12 +58,8 @@
         response = self.request(
             method="POST",
             endpoint="ingest",
-<<<<<<< HEAD
-            payload=ExtractedItemsRequest(items=extracted_items),
+            payload=ItemsContainer[AnyExtractedModel](items=extracted_items),
             timeout=self.INGEST_TIMEOUT,
-=======
-            payload=ItemsContainer[AnyExtractedModel](items=extracted_items),
->>>>>>> 4f66746a
         )
         return IdentifiersResponse.model_validate(response)
 
