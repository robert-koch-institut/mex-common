--- conflicted
+++ resolved
@@ -39,30 +39,6 @@
         settings = BaseSettings.get()
         self.url = urljoin(str(settings.backend_api_url), self.API_VERSION)
 
-<<<<<<< HEAD
-    def post_models(
-        self,
-        extracted_items: list[AnyExtractedModel],
-    ) -> list[AnyExtractedIdentifier]:
-        """Post extracted models to the backend in bulk.
-
-        Args:
-            extracted_items: Extracted models to post
-
-        Raises:
-            HTTPError: If post was not accepted, crashes or times out
-
-        Returns:
-            Identifiers of posted extracted models
-        """
-        # XXX deprecated method, please use `post_extracted_items` instead
-        return cast(
-            list[AnyExtractedIdentifier],
-            self.post_extracted_items(extracted_items).identifiers,
-        )
-
-=======
->>>>>>> 0ebcfedf
     def post_extracted_items(
         self,
         extracted_items: list[AnyExtractedModel],
