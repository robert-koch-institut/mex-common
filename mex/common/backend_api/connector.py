--- conflicted
+++ resolved
@@ -1,19 +1,10 @@
 from itertools import groupby
-<<<<<<< HEAD
-from typing import TypeVar
-=======
-from typing import Any, Literal, cast
->>>>>>> a5025848
 from urllib.parse import urljoin
 
 from mex.common.backend_api.models import BulkInsertResponse
-<<<<<<< HEAD
 from mex.common.connector import HTTPConnector
+from mex.common.models import MExModel
 from mex.common.models.base import MExModel
-=======
-from mex.common.connector import BaseConnector
-from mex.common.models import MExModel
->>>>>>> a5025848
 from mex.common.settings import BaseSettings
 from mex.common.types import Identifier
 
