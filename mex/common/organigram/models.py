--- conflicted
+++ resolved
@@ -1,16 +1,5 @@
 from mex.common.models import BaseModel
-<<<<<<< HEAD
-from mex.common.types import Link
-
-
-class OrganigramName(BaseModel):
-    """Organigram unit name translated in German and English."""
-
-    de: str
-    en: str
-=======
 from mex.common.types import Link, Text
->>>>>>> fc8f44a9
 
 
 class OrganigramUnit(BaseModel):
