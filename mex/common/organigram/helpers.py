from collections.abc import Generator
from typing import TypeVar

from mex.common.exceptions import MExError
from mex.common.logging import logger
from mex.common.models import (
<<<<<<< HEAD
    ExtractedOrganization,
    ExtractedOrganizationalUnit,
    ExtractedPrimarySource,
)
=======
    ExtractedOrganizationalUnit,
    ExtractedPrimarySource,
    MergedOrganizationalUnit,
)
from mex.common.models.organization import ExtractedOrganization
>>>>>>> c67929cd
from mex.common.organigram.extract import extract_organigram_units
from mex.common.organigram.models import OrganigramUnit
from mex.common.organigram.transform import (
    transform_organigram_unit_to_extracted_organizational_unit,
)
from mex.common.types import MergedOrganizationalUnitIdentifier

_TOrganizationalUnit = TypeVar(
    "_TOrganizationalUnit",
    MergedOrganizationalUnit,
    ExtractedOrganizationalUnit,
    OrganigramUnit,
)


def get_extracted_organizational_unit_with_parents(
    name: str,
    primary_source: ExtractedPrimarySource,
    rki_organization: ExtractedOrganization,
) -> list[ExtractedOrganizationalUnit]:
    """Pick the unit with the given name and transform it along with its parents.

    Args:
        name: Name (`identifierInPrimarySource`) of the organigram unit
        primary_source: Extracted primary source for the organigram
        rki_organization: RKI organization to which the unit belongs

    Returns:
        ExtractedOrganizationalUnit with its parents
    """
    organigram_units = extract_organigram_units()

    def with_parents(n: str) -> Generator[OrganigramUnit, None, None]:
        for unit in organigram_units:
            if n == unit.identifier or n in (
                t.value
                for texts in (unit.name, unit.shortName, unit.alternativeName)
                for t in texts
            ):
                yield unit
                if unit.parentUnit:
                    yield from with_parents(unit.parentUnit)
                break
        else:
            msg = f"could not find unit for {name}"
            raise MExError(msg)

    organigram_unit_with_parents = list(with_parents(name))
    extracted_unit_by_id_in_primary_source: dict[str, ExtractedOrganizationalUnit] = {}
    parent_id_in_primary_source_by_id_in_primary_source: dict[str, str] = {}

    for unit in organigram_unit_with_parents:
        extracted_unit = transform_organigram_unit_to_extracted_organizational_unit(
            unit, primary_source, rki_organization
        )
        extracted_unit_by_id_in_primary_source[unit.identifier] = extracted_unit
        if parent_identifier_in_primary_source := unit.parentUnit:
            parent_id_in_primary_source_by_id_in_primary_source[unit.identifier] = (
                parent_identifier_in_primary_source
            )

    for extracted_unit in extracted_unit_by_id_in_primary_source.values():
        identifier_in_primary_source = extracted_unit.identifierInPrimarySource
        if (  # noqa: SIM102
            parent_identifier_in_primary_source
            := parent_id_in_primary_source_by_id_in_primary_source.get(
                identifier_in_primary_source
            )
        ):
            if parent_unit := extracted_unit_by_id_in_primary_source.get(
                parent_identifier_in_primary_source
            ):
                extracted_unit.parentUnit = MergedOrganizationalUnitIdentifier(
                    parent_unit.stableTargetId
                )
    logger.info(
        "transformed %s organizational units",
        len(extracted_unit_by_id_in_primary_source),
    )
    return list(extracted_unit_by_id_in_primary_source.values())


def build_child_map(units: list[_TOrganizationalUnit]) -> dict[str, list[str]]:
    """Builds a dictionary with all children per unit from a list of units.

    Args:
        units: list of organizational units (Extracted, Merged, or OrganigramUnit)

    Returns:
        dict[str, list[str]]: Dictionary with a list of all child unit ids by unit id
    """
    child_map: dict[str, list[str]] = {}
    for unit in units:
        if unit.parentUnit is not None:
            child_map.setdefault(str(unit.parentUnit), []).append(str(unit.identifier))
    return child_map


def _collect_descendants(
    child_map: dict[str, list[str]],
    unit_id: str,
    descendant_ids: set[str],
) -> None:
    """Recursion to collect all children and their children, etc., depth first.

    Args:
        child_map: Dictionary with all child units of a unit by unit id
        unit_id: Unit identifier
        descendant_ids: Set of all descendant units

    Returns:
        None, the set descendant_ids is mutated in-place
    """
    for child_id in child_map.get(unit_id, []):
        descendant_ids.add(child_id)
        _collect_descendants(child_map, child_id, descendant_ids)


def find_descendants(units: list[_TOrganizationalUnit], parent_id: str) -> list[str]:
    """Find ids of all descendant (great{n}/grand/child) units for any parent unit id.

    Args:
        units: list of organizational units (Extracted, Merged, or OrganigramUnit)
                in which to search for descendants
        parent_id: identifier of the parent unit

    Returns:
        list of all unique descendant organizational unit ids (children,
                grandchildren, ...), excluding the starting parent_id
    """
    child_map = build_child_map(units)
    descendant_ids: set[str] = set()

    _collect_descendants(child_map, str(parent_id), descendant_ids)
    return list(descendant_ids)<|MERGE_RESOLUTION|>--- conflicted
+++ resolved
@@ -4,18 +4,11 @@
 from mex.common.exceptions import MExError
 from mex.common.logging import logger
 from mex.common.models import (
-<<<<<<< HEAD
     ExtractedOrganization,
-    ExtractedOrganizationalUnit,
-    ExtractedPrimarySource,
-)
-=======
     ExtractedOrganizationalUnit,
     ExtractedPrimarySource,
     MergedOrganizationalUnit,
 )
-from mex.common.models.organization import ExtractedOrganization
->>>>>>> c67929cd
 from mex.common.organigram.extract import extract_organigram_units
 from mex.common.organigram.models import OrganigramUnit
 from mex.common.organigram.transform import (
