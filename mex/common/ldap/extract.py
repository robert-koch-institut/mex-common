--- conflicted
+++ resolved
@@ -35,11 +35,7 @@
             identifier_in_primary_source=str(person.objectGUID),
         ):
             merged_ids_by_attribute[str(getattr(person, attribute))].append(
-<<<<<<< HEAD
-                Identifier(identity.stableTargetId)
-=======
                 Identifier(identities[0].stableTargetId)
->>>>>>> 0760666a
             )
     return cast(dict[Hashable, list[Identifier]], merged_ids_by_attribute)
 
@@ -105,10 +101,6 @@
             identifier_in_primary_source=str(person_with_query.person.objectGUID),
         ):
             merged_ids_by_attribute[person_with_query.query].append(
-<<<<<<< HEAD
-                Identifier(identity.stableTargetId)
-=======
                 Identifier(identities[0].stableTargetId)
->>>>>>> 0760666a
             )
     return cast(dict[Hashable, list[Identifier]], merged_ids_by_attribute)