Helper extractor to extract data from Lightweight Directory Access Protocol (LDAP).

Common use cases:
- extract employee accounts of your organization
- extract functional accounts of your organization

Possible queries are for example the account name, surname, given name, or email.

# Configuration

For configuring the ldap connection, set the settings parameter `ldap_url`
(see `mex.common.settings` for further info) to an LDAP url (see
[LDAP URL definition](https://datatracker.ietf.org/doc/html/rfc2255#section-3) for
further information).

# Extracting data

Use the `LDAPConnector` from the `ldap.connector` module to extract data.

# Transforming data

The module `ldap.transform` contains functions for transforming LDAP data into MEx
models.

The `mex_person.stableTargetId` attribute can be used in any entity that requires a
<<<<<<< HEAD
`MergedPersonIdentifier`.
=======
`PersonID`.
>>>>>>> 8160df25

# Convenience Functions

The module `ldap.extract` holds convenience functions, e.g. for build a mapping from
query strings to `stableTargetId`s.<|MERGE_RESOLUTION|>--- conflicted
+++ resolved
@@ -23,11 +23,7 @@
 models.
 
 The `mex_person.stableTargetId` attribute can be used in any entity that requires a
-<<<<<<< HEAD
 `MergedPersonIdentifier`.
-=======
-`PersonID`.
->>>>>>> 8160df25
 
 # Convenience Functions
 
