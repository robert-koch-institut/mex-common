from collections.abc import Generator, Iterable
from typing import TypeVar, cast

from requests import RequestException

from requests import RequestException

from mex.common.backend_api.connector import BackendApiConnector
from mex.common.logging import logger, watch
from mex.common.models import AnyExtractedModel, AnyMergedModel, AnyRuleSetResponse
from mex.common.sinks.base import BaseSink
from mex.common.utils import grouper

LoadItemT = TypeVar(
    "LoadItemT", bound=AnyExtractedModel | AnyMergedModel | AnyRuleSetResponse
)


class BackendApiSink(BaseSink):
    """Sink to load models to the Backend API."""

    CHUNK_SIZE: int = 25
    CONNECT_TIMEOUT: int | float = 5
    READ_TIMEOUT: int | float = 90

    @watch(log_interval=1000)
    def load(self, items: Iterable[LoadItemT]) -> Generator[LoadItemT, None, None]:
        """Load extracted models or rule-sets to the Backend API using bulk insertion.

        Args:
            items: Iterable of extracted models or merged models or rule-sets

        Raises:
            NotImplementedError: When you try to load merged items into the backend

        Returns:
            Generator for posted models
        """
        connector = BackendApiConnector.get()
        for chunk in grouper(self.CHUNK_SIZE, items):
            model_list: list[AnyExtractedModel | AnyRuleSetResponse] = []
            for model in chunk:
                if isinstance(model, AnyExtractedModel | AnyRuleSetResponse):
                    model_list.append(model)
                elif model is not None:
                    msg = f"backend cannot ingest {type(model)}"
                    raise NotImplementedError(msg)
            try:
<<<<<<< HEAD
                connector.ingest(
=======
                response = connector.ingest(
>>>>>>> e8da7dfc
                    model_list,
                    timeout=(self.CONNECT_TIMEOUT, self.READ_TIMEOUT),
                )
            except RequestException:
                model_info = [
                    f"{m.entityType}:{m.hadPrimarySource}:{m.identifierInPrimarySource}"
                    if isinstance(m, AnyExtractedModel)
                    else f"{m.entityType}:{m.stableTargetId}"
                    for m in model_list
                ]
                logger.error(f"error ingesting models: {', '.join(model_info)}")
                raise
<<<<<<< HEAD
            yield from cast("list[LoadItemT]", model_list)
=======
            yield from response
>>>>>>> e8da7dfc
<|MERGE_RESOLUTION|>--- conflicted
+++ resolved
@@ -1,7 +1,5 @@
 from collections.abc import Generator, Iterable
 from typing import TypeVar, cast
-
-from requests import RequestException
 
 from requests import RequestException
 
@@ -46,11 +44,7 @@
                     msg = f"backend cannot ingest {type(model)}"
                     raise NotImplementedError(msg)
             try:
-<<<<<<< HEAD
                 connector.ingest(
-=======
-                response = connector.ingest(
->>>>>>> e8da7dfc
                     model_list,
                     timeout=(self.CONNECT_TIMEOUT, self.READ_TIMEOUT),
                 )
@@ -63,8 +57,4 @@
                 ]
                 logger.error(f"error ingesting models: {', '.join(model_info)}")
                 raise
-<<<<<<< HEAD
-            yield from cast("list[LoadItemT]", model_list)
-=======
-            yield from response
->>>>>>> e8da7dfc
+            yield from cast("list[LoadItemT]", model_list)