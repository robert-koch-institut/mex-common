<<<<<<< HEAD
from typing import TYPE_CHECKING

from sqlalchemy import Column, ForeignKey, Integer, Text
from sqlalchemy.orm import declarative_base, relationship
from sqlalchemy.orm.decl_api import DeclarativeMeta

=======
>>>>>>> fc8f44a9
from mex.common.models import BaseModel
from mex.common.types import Text


class SeedPrimarySource(BaseModel):
    """Model class for primary sources coming from the raw-data JSON file."""

    identifier: str
<<<<<<< HEAD
    alternative_title: list[str] = []
    contact: list[str] = []
    description: list[str] = []
    documentation: list[str] = []
    located_at: list[str]
    title: list[str] = []
    unit_in_charge: list[str]
    version: str | None = None


class MExDBPrimarySource(Base):
    """SQLAlchemy model for the primary source."""

    __tablename__ = "primary_sources"

    if TYPE_CHECKING:  # pragma: no cover
        identifier: str
        alternative_titles: list["AlternativeTitle"]
        contacts: list["Contact"]
        descriptions: list["Description"]
        documentations: list["Documentation"]
        located_ats: list["LocatedAt"]
        titles: list["Title"]
        units_in_charge: list["UnitInCharge"]
        version: str

    else:
        identifier = Column(Text(64), primary_key=True)
        version = Column(Text(256), nullable=True)

        alternative_titles = relationship(
            "AlternativeTitle", back_populates="primary_source"
        )
        contacts = relationship("Contact", back_populates="primary_source")
        descriptions = relationship("Description", back_populates="primary_source")
        documentations = relationship("Documentation", back_populates="primary_source")
        located_ats = relationship("LocatedAt", back_populates="primary_source")
        titles = relationship("Title", back_populates="primary_source")
        units_in_charge = relationship("UnitInCharge", back_populates="primary_source")


class AlternativeTitle(Base):
    """SQLAlchemy model for primary source alternative titles."""

    __tablename__ = "alternative_titles"

    if TYPE_CHECKING:  # pragma: no cover
        alternative_title_id: str
        alternative_title: str
        primary_source_id: int
        primary_source: MExDBPrimarySource
    else:
        alternative_title_id = Column(Integer, primary_key=True, autoincrement=True)
        alternative_title = Column(Text(2000), nullable=True)
        primary_source_id = Column(Text(64), ForeignKey("primary_sources.identifier"))

        primary_source = relationship(
            "MExDBPrimarySource", back_populates="alternative_titles"
        )


class Contact(Base):
    """SQLAlchemy model for primary source contacts."""

    __tablename__ = "contacts"

    if TYPE_CHECKING:  # pragma: no cover
        contact_id: int
        identifier: str
        contact: str
        primary_source_id: int
        primary_source: MExDBPrimarySource
    else:
        contact_id = Column(Integer, primary_key=True, autoincrement=True)
        contact = Column(Text(200), nullable=True, unique=False)
        primary_source_id = Column(Text(64), ForeignKey("primary_sources.identifier"))

        primary_source = relationship("MExDBPrimarySource", back_populates="contacts")


class Description(Base):
    """SQLAlchemy model for primary source descriptions."""

    __tablename__ = "descriptions"

    if TYPE_CHECKING:  # pragma: no cover
        description_id: str
        description: str
        primary_source_id: int
        primary_source: MExDBPrimarySource

    else:
        description_id = Column(Integer, primary_key=True, autoincrement=True)
        description = Column(Text(2048), nullable=True)
        primary_source_id = Column(Text(64), ForeignKey("primary_sources.identifier"))

        primary_source = relationship(
            "MExDBPrimarySource", back_populates="descriptions"
        )


class Documentation(Base):
    """SQLAlchemy model for primary source documentations."""

    __tablename__ = "documentations"

    if TYPE_CHECKING:  # pragma: no cover
        documentation_id: str
        documentation: str
        primary_source_id: int
        primary_source: MExDBPrimarySource

    else:
        documentation_id = Column(Integer, primary_key=True, autoincrement=True)
        documentation = Column(Text(2048), nullable=True)
        primary_source_id = Column(Text(64), ForeignKey("primary_sources.identifier"))

        primary_source = relationship(
            "MExDBPrimarySource", back_populates="documentations"
        )


class LocatedAt(Base):
    """SQLAlchemy model for primary source located at info."""

    __tablename__ = "located_ats"

    if TYPE_CHECKING:  # pragma: no cover
        located_at_id: str
        located_at: str
        primary_source_id: int
        primary_source: MExDBPrimarySource

    else:
        located_at_id = Column(Integer, primary_key=True, autoincrement=True)
        located_at = Column(Text(2048), nullable=True)
        primary_source_id = Column(Text(64), ForeignKey("primary_sources.identifier"))

        primary_source = relationship(
            "MExDBPrimarySource", back_populates="located_ats"
        )


class Title(Base):
    """SQLAlchemy model for primary source titles."""

    __tablename__ = "titles"

    if TYPE_CHECKING:  # pragma: no cover
        title_id: int
        title: str
        primary_source_id: str
        primary_source: MExDBPrimarySource
    else:
        title_id = Column(Integer, primary_key=True, autoincrement=True)
        title = Column(Text(1024), nullable=True)
        primary_source_id = Column(Text(64), ForeignKey("primary_sources.identifier"))

        primary_source = relationship("MExDBPrimarySource", back_populates="titles")


class UnitInCharge(Base):
    """SQLAlchemy model for primary source units in charge."""

    __tablename__ = "units_in_charge"

    if TYPE_CHECKING:  # pragma: no cover
        unit_in_charge_id: int
        unit_in_charge: str
        primary_source_id: str
        primary_source: MExDBPrimarySource
    else:
        unit_in_charge_id = Column(Integer, primary_key=True, autoincrement=True)
        unit_in_charge = Column(Text(1024), nullable=True)
        primary_source_id = Column(Text(64), ForeignKey("primary_sources.identifier"))

        primary_source = relationship(
            "MExDBPrimarySource", back_populates="units_in_charge"
        )
=======
    title: list[Text] = []
>>>>>>> fc8f44a9
<|MERGE_RESOLUTION|>--- conflicted
+++ resolved
@@ -1,12 +1,3 @@
-<<<<<<< HEAD
-from typing import TYPE_CHECKING
-
-from sqlalchemy import Column, ForeignKey, Integer, Text
-from sqlalchemy.orm import declarative_base, relationship
-from sqlalchemy.orm.decl_api import DeclarativeMeta
-
-=======
->>>>>>> fc8f44a9
 from mex.common.models import BaseModel
 from mex.common.types import Text
 
@@ -15,186 +6,4 @@
     """Model class for primary sources coming from the raw-data JSON file."""
 
     identifier: str
-<<<<<<< HEAD
-    alternative_title: list[str] = []
-    contact: list[str] = []
-    description: list[str] = []
-    documentation: list[str] = []
-    located_at: list[str]
-    title: list[str] = []
-    unit_in_charge: list[str]
-    version: str | None = None
-
-
-class MExDBPrimarySource(Base):
-    """SQLAlchemy model for the primary source."""
-
-    __tablename__ = "primary_sources"
-
-    if TYPE_CHECKING:  # pragma: no cover
-        identifier: str
-        alternative_titles: list["AlternativeTitle"]
-        contacts: list["Contact"]
-        descriptions: list["Description"]
-        documentations: list["Documentation"]
-        located_ats: list["LocatedAt"]
-        titles: list["Title"]
-        units_in_charge: list["UnitInCharge"]
-        version: str
-
-    else:
-        identifier = Column(Text(64), primary_key=True)
-        version = Column(Text(256), nullable=True)
-
-        alternative_titles = relationship(
-            "AlternativeTitle", back_populates="primary_source"
-        )
-        contacts = relationship("Contact", back_populates="primary_source")
-        descriptions = relationship("Description", back_populates="primary_source")
-        documentations = relationship("Documentation", back_populates="primary_source")
-        located_ats = relationship("LocatedAt", back_populates="primary_source")
-        titles = relationship("Title", back_populates="primary_source")
-        units_in_charge = relationship("UnitInCharge", back_populates="primary_source")
-
-
-class AlternativeTitle(Base):
-    """SQLAlchemy model for primary source alternative titles."""
-
-    __tablename__ = "alternative_titles"
-
-    if TYPE_CHECKING:  # pragma: no cover
-        alternative_title_id: str
-        alternative_title: str
-        primary_source_id: int
-        primary_source: MExDBPrimarySource
-    else:
-        alternative_title_id = Column(Integer, primary_key=True, autoincrement=True)
-        alternative_title = Column(Text(2000), nullable=True)
-        primary_source_id = Column(Text(64), ForeignKey("primary_sources.identifier"))
-
-        primary_source = relationship(
-            "MExDBPrimarySource", back_populates="alternative_titles"
-        )
-
-
-class Contact(Base):
-    """SQLAlchemy model for primary source contacts."""
-
-    __tablename__ = "contacts"
-
-    if TYPE_CHECKING:  # pragma: no cover
-        contact_id: int
-        identifier: str
-        contact: str
-        primary_source_id: int
-        primary_source: MExDBPrimarySource
-    else:
-        contact_id = Column(Integer, primary_key=True, autoincrement=True)
-        contact = Column(Text(200), nullable=True, unique=False)
-        primary_source_id = Column(Text(64), ForeignKey("primary_sources.identifier"))
-
-        primary_source = relationship("MExDBPrimarySource", back_populates="contacts")
-
-
-class Description(Base):
-    """SQLAlchemy model for primary source descriptions."""
-
-    __tablename__ = "descriptions"
-
-    if TYPE_CHECKING:  # pragma: no cover
-        description_id: str
-        description: str
-        primary_source_id: int
-        primary_source: MExDBPrimarySource
-
-    else:
-        description_id = Column(Integer, primary_key=True, autoincrement=True)
-        description = Column(Text(2048), nullable=True)
-        primary_source_id = Column(Text(64), ForeignKey("primary_sources.identifier"))
-
-        primary_source = relationship(
-            "MExDBPrimarySource", back_populates="descriptions"
-        )
-
-
-class Documentation(Base):
-    """SQLAlchemy model for primary source documentations."""
-
-    __tablename__ = "documentations"
-
-    if TYPE_CHECKING:  # pragma: no cover
-        documentation_id: str
-        documentation: str
-        primary_source_id: int
-        primary_source: MExDBPrimarySource
-
-    else:
-        documentation_id = Column(Integer, primary_key=True, autoincrement=True)
-        documentation = Column(Text(2048), nullable=True)
-        primary_source_id = Column(Text(64), ForeignKey("primary_sources.identifier"))
-
-        primary_source = relationship(
-            "MExDBPrimarySource", back_populates="documentations"
-        )
-
-
-class LocatedAt(Base):
-    """SQLAlchemy model for primary source located at info."""
-
-    __tablename__ = "located_ats"
-
-    if TYPE_CHECKING:  # pragma: no cover
-        located_at_id: str
-        located_at: str
-        primary_source_id: int
-        primary_source: MExDBPrimarySource
-
-    else:
-        located_at_id = Column(Integer, primary_key=True, autoincrement=True)
-        located_at = Column(Text(2048), nullable=True)
-        primary_source_id = Column(Text(64), ForeignKey("primary_sources.identifier"))
-
-        primary_source = relationship(
-            "MExDBPrimarySource", back_populates="located_ats"
-        )
-
-
-class Title(Base):
-    """SQLAlchemy model for primary source titles."""
-
-    __tablename__ = "titles"
-
-    if TYPE_CHECKING:  # pragma: no cover
-        title_id: int
-        title: str
-        primary_source_id: str
-        primary_source: MExDBPrimarySource
-    else:
-        title_id = Column(Integer, primary_key=True, autoincrement=True)
-        title = Column(Text(1024), nullable=True)
-        primary_source_id = Column(Text(64), ForeignKey("primary_sources.identifier"))
-
-        primary_source = relationship("MExDBPrimarySource", back_populates="titles")
-
-
-class UnitInCharge(Base):
-    """SQLAlchemy model for primary source units in charge."""
-
-    __tablename__ = "units_in_charge"
-
-    if TYPE_CHECKING:  # pragma: no cover
-        unit_in_charge_id: int
-        unit_in_charge: str
-        primary_source_id: str
-        primary_source: MExDBPrimarySource
-    else:
-        unit_in_charge_id = Column(Integer, primary_key=True, autoincrement=True)
-        unit_in_charge = Column(Text(1024), nullable=True)
-        primary_source_id = Column(Text(64), ForeignKey("primary_sources.identifier"))
-
-        primary_source = relationship(
-            "MExDBPrimarySource", back_populates="units_in_charge"
-        )
-=======
-    title: list[Text] = []
->>>>>>> fc8f44a9
+    title: list[Text] = []