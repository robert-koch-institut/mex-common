--- conflicted
+++ resolved
@@ -8,7 +8,7 @@
 import pandas as pd
 from requests.exceptions import HTTPError
 
-from mex.common.connector.http import HTTPConnector
+from mex.common.connector import HTTPConnector
 from mex.common.logging import echo
 from mex.common.models import MExModel
 from mex.common.public_api.models import (
@@ -43,7 +43,6 @@
     # def __init__(self, settings: BaseSettings) -> None:
     #     """Create a new Pulic API connection.
 
-<<<<<<< HEAD
     #     Args:
     #         settings: Configured settings instance
     #     """
@@ -54,15 +53,6 @@
 
     def _set_url(self, settings: BaseSettings) -> None:
         """Set url of the host."""
-=======
-        Args:
-            settings: Configured settings instance
-        """
-        self.session = Session()
-        self.session.headers["Accept"] = "application/json"
-        self.session.headers["User-Agent"] = "rki/mex"
-        self.session.verify = settings.public_api_verify_session  # type: ignore
->>>>>>> a5025848
         self.url = settings.public_api_url
 
     def _set_authentication(self, settings: BaseSettings) -> None:
