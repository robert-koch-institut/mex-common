--- conflicted
+++ resolved
@@ -39,12 +39,7 @@
 class PublicApiConnector(HTTPConnector):  # pragma: no cover
     """Connector class to handle authentication and interaction with the public API."""
 
-<<<<<<< HEAD
-    TIMEOUT: int = 10
     API_VERSION: str = "v0"
-=======
-    API_VERSION = "v0"
->>>>>>> ef16c57c
 
     def _set_session(self) -> None:
         """Create and set request session."""
@@ -54,12 +49,8 @@
 
     def _set_url(self) -> None:
         """Set url of the host with api version."""
-<<<<<<< HEAD
+        settings = BaseSettings.get()
         self.url = urljoin(str(settings.public_api_url), self.API_VERSION)
-=======
-        settings = BaseSettings.get()
-        self.url = urljoin(settings.public_api_url, self.API_VERSION)
->>>>>>> ef16c57c
 
     def _check_availability(self) -> None:
         """Send an empty search request to verify the host is available."""
