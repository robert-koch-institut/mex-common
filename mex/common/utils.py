import re
from collections.abc import Callable, Container, Generator, Iterable, Iterator, Mapping
from functools import cache
from itertools import zip_longest
from random import random
from time import sleep
from types import NoneType, UnionType
from typing import (
    TYPE_CHECKING,
    Annotated,
    Any,
    Literal,
    TypeVar,
    Union,
    get_args,
    get_origin,
)

<<<<<<< HEAD
from pydantic.fields import FieldInfo

=======
>>>>>>> bc9f9f8e
if TYPE_CHECKING:  # pragma: no cover
    from mex.common.models import GenericFieldInfo
    from mex.common.models.base.model import BaseModel

T = TypeVar("T")


def contains_any(base: Container[T], tokens: Iterable[T]) -> bool:
    """Check if a given base contains any of the given tokens."""
    for token in tokens:
        if token in base:
            return True
    return False


def any_contains_any(bases: Iterable[Container[T] | None], tokens: Iterable[T]) -> bool:
    """Check if any of the given bases contains any of the given tokens."""
    for base in bases:
        if base is None:
            continue
        for token in tokens:
            if token in base:
                return True
    return False


def contains_only_types(field: "GenericFieldInfo", *types: type) -> bool:
    """Return whether a `field` is annotated as one of the given `types`.

    Unions, lists and type annotations are checked for their inner types and only the
    non-`NoneType` types are considered for the type-check.

    Args:
        field: A `GenericFieldInfo` instance
        types: Types to look for in the field's annotation

    Returns:
        Whether the field contains any of the given types
    """
    if inner_types := list(get_inner_types(field.annotation, include_none=False)):
        return all(inner_type in types for inner_type in inner_types)
    return False


def get_inner_types(
    annotation: Any,
    include_none: bool = True,
    unpack_list: bool = True,
    unpack_literal: bool = True,
) -> Generator[type, None, None]:
    """Recursively yield all inner types from a given type annotation.

    Args:
        annotation: The type annotation to process
        include_none: Whether to include NoneTypes in output
        unpack_list: Whether to unpack list types
        unpack_literal: Whether to unpack Literal types

    Returns:
        All inner types found within the annotation
    """
    # Check whether to unpack lists in addition to annotations and unions
    types_to_unpack = [Annotated, Union, UnionType] + ([list] if unpack_list else [])

    # Get the unsubscripted version of the given type annotation
    origin_type = get_origin(annotation)

    # If the origin should be unpacked
    if origin_type in types_to_unpack:
        for inner_type in get_args(annotation):
<<<<<<< HEAD
            # Recursively process each inner type, skipping pydantic's FieldInfo
            if not isinstance(inner_type, FieldInfo):
                yield from get_inner_types(
                    inner_type, include_none, unpack_list, unpack_literal
                )
=======
            # Recursively process each inner type
            yield from get_inner_types(
                inner_type, include_none, unpack_list, unpack_literal
            )
>>>>>>> bc9f9f8e

    # Handle Literal types based on the unpack_literal flag
    elif origin_type is Literal:
        if unpack_literal:
            yield origin_type  # Return Literal if unpacking is allowed
        else:
            yield annotation  # Return the full annotation if not

    # Yield the origin type if present
    elif origin_type is not None:
        yield origin_type

<<<<<<< HEAD
    # Yield the annotation if it isn't none
    elif annotation not in (None, NoneType):
        yield annotation

    # Optionally yield none
    elif include_none:
=======
    # Yield the annotation if it is valid type, that isn't NoneType
    elif isinstance(annotation, type) and annotation is not NoneType:
        yield annotation

    # Optionally yield none types
    elif include_none and annotation in (None, NoneType):
>>>>>>> bc9f9f8e
        yield NoneType


def group_fields_by_class_name(
    model_classes_by_name: Mapping[str, type["BaseModel"]],
    predicate: Callable[["GenericFieldInfo"], bool],
) -> dict[str, list[str]]:
    """Group the field names by model class and filter them by the given predicate.

    Args:
        model_classes_by_name: Map from class names to model classes
        predicate: Function to filter the fields of the classes by

    Returns:
        Dictionary mapping class names to a list of field names filtered by `predicate`
    """
    return {
        name: sorted(
            {
                field_name
                for field_name, field_info in cls.get_all_fields().items()
                if predicate(field_info)
            }
        )
        for name, cls in model_classes_by_name.items()
    }


@cache
def normalize(string: str) -> str:
    """Normalize the given string to lowercase, numerals and single spaces."""
    return " ".join(re.sub(r"[^a-z0-9]", " ", string.lower()).split())


def grouper(chunk_size: int, iterable: Iterable[T]) -> Iterator[Iterable[T | None]]:
    """Collect data into fixed-length chunks or blocks."""
    # https://docs.python.org/3.9/library/itertools.html#itertools-recipes
    args = [iter(iterable)] * chunk_size
    return zip_longest(*args, fillvalue=None)


def jitter_sleep(min_seconds: float, jitter_seconds: float) -> None:
    """Sleep a random amount of seconds within the given parameters.

    Args:
        min_seconds: The minimum time to sleep
        jitter_seconds: The variable sleep time added to the minimum
    """
    sleep(min_seconds + random() * jitter_seconds)  # noqa: S311<|MERGE_RESOLUTION|>--- conflicted
+++ resolved
@@ -16,11 +16,6 @@
     get_origin,
 )
 
-<<<<<<< HEAD
-from pydantic.fields import FieldInfo
-
-=======
->>>>>>> bc9f9f8e
 if TYPE_CHECKING:  # pragma: no cover
     from mex.common.models import GenericFieldInfo
     from mex.common.models.base.model import BaseModel
@@ -91,18 +86,10 @@
     # If the origin should be unpacked
     if origin_type in types_to_unpack:
         for inner_type in get_args(annotation):
-<<<<<<< HEAD
-            # Recursively process each inner type, skipping pydantic's FieldInfo
-            if not isinstance(inner_type, FieldInfo):
-                yield from get_inner_types(
-                    inner_type, include_none, unpack_list, unpack_literal
-                )
-=======
             # Recursively process each inner type
             yield from get_inner_types(
                 inner_type, include_none, unpack_list, unpack_literal
             )
->>>>>>> bc9f9f8e
 
     # Handle Literal types based on the unpack_literal flag
     elif origin_type is Literal:
@@ -115,21 +102,12 @@
     elif origin_type is not None:
         yield origin_type
 
-<<<<<<< HEAD
-    # Yield the annotation if it isn't none
-    elif annotation not in (None, NoneType):
-        yield annotation
-
-    # Optionally yield none
-    elif include_none:
-=======
     # Yield the annotation if it is valid type, that isn't NoneType
     elif isinstance(annotation, type) and annotation is not NoneType:
         yield annotation
 
     # Optionally yield none types
     elif include_none and annotation in (None, NoneType):
->>>>>>> bc9f9f8e
         yield NoneType
 
 
