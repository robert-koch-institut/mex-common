import hashlib
import json
from collections.abc import MutableMapping
from dataclasses import dataclass
from functools import cache
from types import UnionType
from typing import Any, Union

from pydantic import BaseModel as PydanticBaseModel
from pydantic import (
    ConfigDict,
    TypeAdapter,
    ValidationError,
    ValidatorFunctionWrapHandler,
    model_validator,
)
from pydantic.json_schema import DEFAULT_REF_TEMPLATE, JsonSchemaMode
from pydantic.json_schema import GenerateJsonSchema as PydanticJsonSchemaGenerator

from mex.common.models.schema import JsonSchemaGenerator
from mex.common.transform import MExEncoder
from mex.common.utils import get_inner_types


@dataclass
class GenericFieldInfo:
    """Abstraction class for unifying `FieldInfo` and `ComputedFieldInfo` objects."""

    alias: str | None
    annotation: type[Any] | None
    frozen: bool


class BaseModel(PydanticBaseModel):
    """Common base class for all MEx model classes."""

    model_config = ConfigDict(
        str_strip_whitespace=True,
        populate_by_name=True,
        extra="ignore",
        str_max_length=10**5,
        str_min_length=1,
        use_enum_values=True,
        validate_default=True,
        validate_assignment=True,
    )

    @classmethod
    @cache
    def get_all_fields(cls) -> dict[str, GenericFieldInfo]:
        """Return a combined dict of defined and computed fields."""
        return {
            **{
                name: GenericFieldInfo(
                    alias=info.alias,
                    annotation=info.annotation,
                    frozen=bool(info.frozen),
                )
                for name, info in cls.model_fields.items()
            },
            **{
                name: GenericFieldInfo(
                    alias=info.alias,
                    annotation=info.return_type,
                    frozen=True,
                )
                for name, info in cls.model_computed_fields.items()
            },
        }

    @classmethod
    def model_json_schema(
        cls,
        by_alias: bool = True,
        ref_template: str = DEFAULT_REF_TEMPLATE,
        schema_generator: type[PydanticJsonSchemaGenerator] = JsonSchemaGenerator,
        mode: JsonSchemaMode = "validation",
    ) -> dict[str, Any]:
        """Generates a JSON schema for a model class.

        Args:
            by_alias: Whether to use attribute aliases or not.
            ref_template: The reference template.
            schema_generator: Overriding the logic used to generate the JSON schema
            mode: The mode in which to generate the schema.

        Returns:
            The JSON schema for the given model class.
        """
        return super().model_json_schema(
            by_alias=by_alias,
            ref_template=ref_template,
            schema_generator=schema_generator,
            mode=mode,
        )

    @classmethod
    @cache
    def _get_alias_lookup(cls) -> dict[str, str]:
        """Build a cached mapping from field alias to field names."""
        return {
            field_info.alias or field_name: field_name
            for field_name, field_info in cls.get_all_fields().items()
        }

    @classmethod
    @cache
    def _get_list_field_names(cls) -> list[str]:
        """Build a cached list of fields that look like lists."""
        field_names = []
        for field_name, field_info in cls.get_all_fields().items():
            field_types = get_inner_types(
                field_info.annotation, unpack=(Union, UnionType)
            )
            if any(
                isinstance(field_type, type) and issubclass(field_type, list)
                for field_type in field_types
            ):
                field_names.append(field_name)
        return field_names

    @classmethod
    @cache
    def _get_field_names_allowing_none(cls) -> list[str]:
        """Build a cached list of fields can be set to None."""
        field_names: list[str] = []
<<<<<<< HEAD
        for field_name, field_info in cls.model_fields.items():
            validator = TypeAdapter(field_info.annotation)  # type: ignore[var-annotated]
=======
        for field_name, field_info in cls.get_all_fields().items():
            validator = TypeAdapter(field_info.annotation)
>>>>>>> ec11c920
            try:
                validator.validate_python(None)
            except ValidationError:
                continue
            field_names.append(field_name)
        return field_names

    @classmethod
    def _convert_non_list_to_list(cls, field_name: str, value: Any) -> list[Any] | None:
        """Convert a non-list value to a list value by wrapping it in a list."""
        if value is None:
            if field_name in cls._get_field_names_allowing_none():
                return None
            # if a list is required, we interpret None as an empty list
            return []
        # if the value is non-None, wrap it in a list
        return [value]

    @classmethod
    def _convert_list_to_non_list(cls, field_name: str, value: list[Any]) -> Any:
        """Convert a list value to a non-list value by unpacking it if possible."""
        length = len(value)
        if length == 0:
            # the field might still be required, but that is validated later
            return None
        if length == 1:
            # if we have just one entry, we can safely unpack it
            return value[0]
        # we cannot unambiguously unpack more than one value
        raise ValueError(f"got multiple values for {field_name}")

    @classmethod
    def _fix_value_listyness_for_field(cls, field_name: str, value: Any) -> Any:
        """Check actual and desired shape of a value and fix it if necessary."""
        should_be_list = field_name in cls._get_list_field_names()
        is_list = isinstance(value, list)
        if not is_list and should_be_list:
            return cls._convert_non_list_to_list(field_name, value)
        if is_list and not should_be_list:
            return cls._convert_list_to_non_list(field_name, value)
        # already desired shape
        return value

    @model_validator(mode="wrap")
    @classmethod
    def verify_computed_field_consistency(
        cls, data: Any, handler: ValidatorFunctionWrapHandler
    ) -> Any:
        """Validate that parsed values for computed fields are consistent.

        Parsing a dictionary with a value for a computed field that is consistent with
        what that field would have computed anyway is allowed. Omitting values for
        computed fields is perfectly valid as well. However, if the parsed value is
        different from the computed value, a validation error is raised.

        Args:
            data: Raw data or instance to be parsed
            handler: Validator function wrap handler

        Returns:
            data with consistent computed fields.
        """
        if not cls.model_computed_fields:
            # no computed fields: exit early
            return handler(data)
        if isinstance(data, cls):
            # data is a model instance: we can assume no computed field was set,
            # because pydantic would throw an AttributeError if you tried
            return handler(data)
        if not isinstance(data, MutableMapping):
            # data is not a dictionary: we can't "pop" values from that,
            # so we can't safely do a before/after comparison
            raise AssertionError(
                "Input should be a valid dictionary, validating other types is not "
                "supported for models with computed fields."
            )
        custom_values = {
            field: value
            for field in cls.model_computed_fields
            if (value := data.pop(field, None))
        }
        result = handler(data)
        computed_values = result.model_dump(include=set(custom_values))
        if computed_values != custom_values:
            raise ValueError("Cannot set computed fields to custom values!")
        return result

    @model_validator(mode="wrap")
    @classmethod
    def fix_listyness(cls, data: Any, handler: ValidatorFunctionWrapHandler) -> Any:
        """Adjust the listyness of to-be-parsed data to match the desired shape.

        If that data is a Mapping and the model defines a list[T] field but the raw data
        contains just a value of type T, it will be wrapped into a list. If the raw
        data contains a literal `None`, but the list field is defined as required, we
        substitute an empty list.

        If the model does not expect a list, but the raw data contains a list with
        no entries, it will be substituted with `None`. If the raw data contains exactly
        one entry, then it will be unpacked from the list. If it contains more than one
        entry however, an error is raised, because we would not know which to choose.

        Args:
            data: Raw data or instance to be parsed
            handler: Validator function wrap handler

        Returns:
            data with fixed list shapes
        """
        # XXX This needs to be a "wrap" validator that is defined *after* the computed
        #     field model validator, so it runs *before* the computed field validator.
        #     Sigh, see https://github.com/pydantic/pydantic/discussions/7434
        if isinstance(data, MutableMapping):
            for name, value in data.items():
                field_name = cls._get_alias_lookup().get(name, name)
                if field_name in cls.get_all_fields():
                    data[name] = cls._fix_value_listyness_for_field(field_name, value)
        return handler(data)

    def checksum(self) -> str:
        """Calculate md5 checksum for this model."""
        json_str = json.dumps(self, sort_keys=True, cls=MExEncoder)
        return hashlib.md5(json_str.encode()).hexdigest()  # noqa: S324

    def __str__(self) -> str:
        """Format this model as a string for logging."""
        return f"{self.__class__.__name__}: {self.checksum()}"<|MERGE_RESOLUTION|>--- conflicted
+++ resolved
@@ -124,13 +124,8 @@
     def _get_field_names_allowing_none(cls) -> list[str]:
         """Build a cached list of fields can be set to None."""
         field_names: list[str] = []
-<<<<<<< HEAD
         for field_name, field_info in cls.model_fields.items():
             validator = TypeAdapter(field_info.annotation)  # type: ignore[var-annotated]
-=======
-        for field_name, field_info in cls.get_all_fields().items():
-            validator = TypeAdapter(field_info.annotation)
->>>>>>> ec11c920
             try:
                 validator.validate_python(None)
             except ValidationError:
