"""A defined piece or collection of information."""

from typing import Annotated, ClassVar, Literal

from pydantic import AfterValidator, Field, computed_field

from mex.common.models.base.extracted_data import ExtractedData
from mex.common.models.base.merged_item import MergedItem
from mex.common.models.base.model import BaseModel
from mex.common.models.base.rules import (
    AdditiveRule,
    PreventiveRule,
    RuleSet,
    SubtractiveRule,
)
from mex.common.types import (
    AccessRestriction,
    AnonymizationPseudonymization,
    DataProcessingState,
    ExtractedResourceIdentifier,
    Frequency,
    Identifier,
    Language,
    License,
    Link,
    MergedAccessPlatformIdentifier,
    MergedActivityIdentifier,
    MergedBibliographicResourceIdentifier,
    MergedContactPointIdentifier,
    MergedDistributionIdentifier,
    MergedOrganizationalUnitIdentifier,
    MergedOrganizationIdentifier,
    MergedPersonIdentifier,
    MergedPrimarySourceIdentifier,
    MergedResourceIdentifier,
    PersonalData,
    ResourceCreationMethod,
    ResourceTypeGeneral,
    Text,
    Theme,
    Year,
    YearMonth,
    YearMonthDay,
    YearMonthDayTime,
)

DoiStr = Annotated[
    str,
    Field(
        examples=[
            "https://doi.org/10.1007/978-1-0716-2441-8_7",
            "https://doi.org/10.2807/1560-7917.ES.2022.27.46.2200849",
            "https://doi.org/10.3389/fmicb.2022.868887",
            "http://dx.doi.org/10.25646/5147",
            "https://doi.org/10.1016/j.vaccine.2022.11.065",
        ],
        pattern=r"^(((http)|(https))://(dx.)?doi.org/)(10.\d{4,9}/[-._;()/:A-Z0-9]+)$",
    ),
]
LoincIdStr = Annotated[
    str,
    Field(
        examples=["https://loinc.org/95209-3", "https://loinc.org/LA26211-5"],
        pattern=r"^https://loinc.org/([a-zA-z]*)|(([0-9]*(-[0-9])*))$",
        json_schema_extra={"format": "uri"},
    ),
]


class _Stem(BaseModel):
    stemType: ClassVar[Annotated[Literal["Resource"], Field(frozen=True)]] = "Resource"


class _OptionalLists(_Stem):
    accessPlatform: list[MergedAccessPlatformIdentifier] = []
    alternativeTitle: list[Text] = []
    anonymizationPseudonymization: list[AnonymizationPseudonymization] = []
    conformsTo: list[
        Annotated[str, Field(examples=["FHIR", "LOINC", "SNOMED", "ICD-10"])]
    ] = []
    contributingUnit: list[MergedOrganizationalUnitIdentifier] = []
    contributor: list[MergedPersonIdentifier] = []
    creator: list[MergedPersonIdentifier] = []
    description: list[Text] = []
    distribution: list[MergedDistributionIdentifier] = []
    documentation: list[Link] = []
    externalPartner: list[MergedOrganizationIdentifier] = []
    hasLegalBasis: list[Text] = []
    icd10code: list[str] = []
    instrumentToolOrApparatus: list[Text] = []
    isPartOf: list[MergedResourceIdentifier] = []
    keyword: list[Text] = []
    language: list[Language] = []
    loincId: list[LoincIdStr] = []
    meshId: list[
        Annotated[
            str,
            Field(
                pattern=r"^http://id\.nlm\.nih\.gov/mesh/[A-Z0-9]{2,64}$",
                examples=["http://id.nlm.nih.gov/mesh/D001604"],
                json_schema_extra={"format": "uri"},
            ),
        ]
    ] = []
    method: list[Text] = []
    methodDescription: list[Text] = []
    populationCoverage: list[Text] = []
    publication: list[MergedBibliographicResourceIdentifier] = []
    publisher: list[MergedOrganizationIdentifier] = []
    qualityInformation: list[Text] = []
    resourceCreationMethod: list[ResourceCreationMethod] = []
    resourceTypeGeneral: list[ResourceTypeGeneral] = []
    resourceTypeSpecific: list[Text] = []
    rights: list[Text] = []
    spatial: list[Text] = []
    stateOfDataProcessing: list[DataProcessingState] = []


class _RequiredLists(_Stem):
    contact: Annotated[
        list[
            Annotated[
                MergedOrganizationalUnitIdentifier
                | MergedPersonIdentifier
                | MergedContactPointIdentifier,
                AfterValidator(Identifier),
            ]
        ],
        Field(min_length=1),
    ]
    theme: Annotated[list[Theme], Field(min_length=1)]
    title: Annotated[list[Text], Field(min_length=1)]
    unitInCharge: Annotated[
        list[MergedOrganizationalUnitIdentifier], Field(min_length=1)
    ]


class _SparseLists(_Stem):
    contact: list[
        Annotated[
            MergedOrganizationalUnitIdentifier
            | MergedPersonIdentifier
            | MergedContactPointIdentifier,
            AfterValidator(Identifier),
        ]
    ] = []
    theme: list[Theme] = []
    title: list[Text] = []
    unitInCharge: list[MergedOrganizationalUnitIdentifier] = []


class _OptionalValues(_Stem):
    accrualPeriodicity: Frequency | None = None
    created: YearMonthDayTime | YearMonthDay | YearMonth | Year | None = None
    doi: DoiStr | None = None
    hasPersonalData: PersonalData | None = None
    license: License | None = None
    maxTypicalAge: Annotated[int, Field(examples=["99", "21"])] | None = None
    minTypicalAge: Annotated[int, Field(examples=["0", "18"])] | None = None
    modified: YearMonthDayTime | YearMonthDay | YearMonth | Year | None = None
    sizeOfDataBasis: str | None = None
    temporal: (
        YearMonthDayTime
        | YearMonthDay
        | YearMonth
        | Year
        | Annotated[
            str,
            Field(
                examples=[
                    "2022-01 bis 2022-03",
                    "Sommer 2023",
                    "nach 2013",
                    "1998-2008",
                ]
            ),
        ]
        | None
    ) = None
    wasGeneratedBy: MergedActivityIdentifier | None = None


class _RequiredValues(_Stem):
    accessRestriction: AccessRestriction


class _SparseValues(_Stem):
    accessRestriction: AccessRestriction | None = None


class _VariadicValues(_Stem):
    accessRestriction: list[AccessRestriction] = []
    accrualPeriodicity: list[Frequency] = []
<<<<<<< HEAD
    license: list[License] = []
    created: list[YearMonthDayTime | YearMonthDay | YearMonth | Year] = []
    doi: list[DoiStr] = []
    hasPersonalData: list[PersonalData] = []
=======
    created: list[YearMonthDayTime | YearMonthDay | YearMonth | Year] = []
    doi: list[DoiStr] = []
    hasPersonalData: list[PersonalData] = []
    license: list[License] = []
>>>>>>> 0ebcfedf
    maxTypicalAge: list[Annotated[int, Field(examples=["99", "21"])]] = []
    minTypicalAge: list[Annotated[int, Field(examples=["0", "18"])]] = []
    modified: list[YearMonthDayTime | YearMonthDay | YearMonth | Year] = []
    sizeOfDataBasis: list[str] = []
    temporal: list[
        YearMonthDayTime
        | YearMonthDay
        | YearMonth
        | Year
        | Annotated[
            str,
            Field(
                examples=[
                    "2022-01 bis 2022-03",
                    "Sommer 2023",
                    "nach 2013",
                    "1998-2008",
                ]
            ),
        ]
    ] = []
    wasGeneratedBy: list[MergedActivityIdentifier] = []


class BaseResource(_OptionalLists, _RequiredLists, _OptionalValues, _RequiredValues):
    """All fields for a valid resource except for provenance."""


class ExtractedResource(BaseResource, ExtractedData):
    """An automatically extracted metadata set describing a resource."""

    entityType: Annotated[
        Literal["ExtractedResource"], Field(alias="$type", frozen=True)
    ] = "ExtractedResource"

    @computed_field  # type: ignore[prop-decorator]
    @property
    def identifier(self) -> ExtractedResourceIdentifier:
        """Return the computed identifier for this extracted data item."""
        return self._get_identifier(ExtractedResourceIdentifier)

    @computed_field  # type: ignore[prop-decorator]
    @property
    def stableTargetId(self) -> MergedResourceIdentifier:  # noqa: N802
        """Return the computed stableTargetId for this extracted data item."""
        return self._get_stable_target_id(MergedResourceIdentifier)


class MergedResource(BaseResource, MergedItem):
    """The result of merging all extracted data and rules for a resource."""

    entityType: Annotated[
        Literal["MergedResource"], Field(alias="$type", frozen=True)
    ] = "MergedResource"
    identifier: Annotated[MergedResourceIdentifier, Field(frozen=True)]


class AdditiveResource(
    _OptionalLists, _SparseLists, _OptionalValues, _SparseValues, AdditiveRule
):
    """Rule to add values to merged resource items."""

    entityType: Annotated[
        Literal["AdditiveResource"], Field(alias="$type", frozen=True)
    ] = "AdditiveResource"


class SubtractiveResource(
    _OptionalLists, _SparseLists, _VariadicValues, SubtractiveRule
):
    """Rule to subtract values from merged resource items."""

    entityType: Annotated[
        Literal["SubtractiveResource"], Field(alias="$type", frozen=True)
    ] = "SubtractiveResource"


class PreventiveResource(_Stem, PreventiveRule):
    """Rule to prevent primary sources for fields of merged resource items."""

    entityType: Annotated[
        Literal["PreventiveResource"], Field(alias="$type", frozen=True)
    ] = "PreventiveResource"
    accessPlatform: list[MergedPrimarySourceIdentifier] = []
    accessRestriction: list[MergedPrimarySourceIdentifier] = []
    accrualPeriodicity: list[MergedPrimarySourceIdentifier] = []
    alternativeTitle: list[MergedPrimarySourceIdentifier] = []
    anonymizationPseudonymization: list[MergedPrimarySourceIdentifier] = []
    conformsTo: list[MergedPrimarySourceIdentifier] = []
    contact: list[MergedPrimarySourceIdentifier] = []
    contributingUnit: list[MergedPrimarySourceIdentifier] = []
    contributor: list[MergedPrimarySourceIdentifier] = []
    created: list[MergedPrimarySourceIdentifier] = []
    doi: list[MergedPrimarySourceIdentifier] = []
    creator: list[MergedPrimarySourceIdentifier] = []
    description: list[MergedPrimarySourceIdentifier] = []
    distribution: list[MergedPrimarySourceIdentifier] = []
    documentation: list[MergedPrimarySourceIdentifier] = []
    externalPartner: list[MergedPrimarySourceIdentifier] = []
    hasLegalBasis: list[MergedPrimarySourceIdentifier] = []
    hasPersonalData: list[MergedPrimarySourceIdentifier] = []
    icd10code: list[MergedPrimarySourceIdentifier] = []
    instrumentToolOrApparatus: list[MergedPrimarySourceIdentifier] = []
    isPartOf: list[MergedPrimarySourceIdentifier] = []
    keyword: list[MergedPrimarySourceIdentifier] = []
    language: list[MergedPrimarySourceIdentifier] = []
    license: list[MergedPrimarySourceIdentifier] = []
    loincId: list[MergedPrimarySourceIdentifier] = []
    maxTypicalAge: list[MergedPrimarySourceIdentifier] = []
    meshId: list[MergedPrimarySourceIdentifier] = []
    method: list[MergedPrimarySourceIdentifier] = []
    methodDescription: list[MergedPrimarySourceIdentifier] = []
    minTypicalAge: list[MergedPrimarySourceIdentifier] = []
    modified: list[MergedPrimarySourceIdentifier] = []
    populationCoverage: list[MergedPrimarySourceIdentifier] = []
    publication: list[MergedPrimarySourceIdentifier] = []
    publisher: list[MergedPrimarySourceIdentifier] = []
    qualityInformation: list[MergedPrimarySourceIdentifier] = []
    resourceCreationMethod: list[MergedPrimarySourceIdentifier] = []
    resourceTypeGeneral: list[MergedPrimarySourceIdentifier] = []
    resourceTypeSpecific: list[MergedPrimarySourceIdentifier] = []
    rights: list[MergedPrimarySourceIdentifier] = []
    sizeOfDataBasis: list[MergedPrimarySourceIdentifier] = []
    spatial: list[MergedPrimarySourceIdentifier] = []
    stateOfDataProcessing: list[MergedPrimarySourceIdentifier] = []
    temporal: list[MergedPrimarySourceIdentifier] = []
    theme: list[MergedPrimarySourceIdentifier] = []
    title: list[MergedPrimarySourceIdentifier] = []
    unitInCharge: list[MergedPrimarySourceIdentifier] = []
    wasGeneratedBy: list[MergedPrimarySourceIdentifier] = []


class _BaseRuleSet(_Stem, RuleSet):
    additive: AdditiveResource
    subtractive: SubtractiveResource
    preventive: PreventiveResource


class ResourceRuleSetRequest(_BaseRuleSet):
    """Set of rules to create or update a resource item."""

    entityType: Annotated[
        Literal["ResourceRuleSetRequest"], Field(alias="$type", frozen=True)
    ] = "ResourceRuleSetRequest"


class ResourceRuleSetResponse(_BaseRuleSet):
    """Set of rules to retrieve a resource item."""

    entityType: Annotated[
        Literal["ResourceRuleSetResponse"], Field(alias="$type", frozen=True)
    ] = "ResourceRuleSetResponse"
    stableTargetId: MergedResourceIdentifier<|MERGE_RESOLUTION|>--- conflicted
+++ resolved
@@ -191,17 +191,10 @@
 class _VariadicValues(_Stem):
     accessRestriction: list[AccessRestriction] = []
     accrualPeriodicity: list[Frequency] = []
-<<<<<<< HEAD
-    license: list[License] = []
-    created: list[YearMonthDayTime | YearMonthDay | YearMonth | Year] = []
-    doi: list[DoiStr] = []
-    hasPersonalData: list[PersonalData] = []
-=======
     created: list[YearMonthDayTime | YearMonthDay | YearMonth | Year] = []
     doi: list[DoiStr] = []
     hasPersonalData: list[PersonalData] = []
     license: list[License] = []
->>>>>>> 0ebcfedf
     maxTypicalAge: list[Annotated[int, Field(examples=["99", "21"])]] = []
     minTypicalAge: list[Annotated[int, Field(examples=["0", "18"])]] = []
     modified: list[YearMonthDayTime | YearMonthDay | YearMonth | Year] = []
