--- conflicted
+++ resolved
@@ -74,21 +74,10 @@
 class _OptionalLists(_Stem):
     accessPlatform: list[MergedAccessPlatformIdentifier] = []
     alternativeTitle: list[Text] = []
-<<<<<<< HEAD
-    anonymizationPseudonymization: list[
-        Annotated[
-            AnonymizationPseudonymization,
-            Field(
-                examples=["https://mex.rki.de/item/anonymization-pseudonymization-1"]
-            ),
-        ]
-    ] = []
+    anonymizationPseudonymization: list[AnonymizationPseudonymization] = []
     conformsTo: list[
         Annotated[str, Field(examples=["FHIR", "LOINC", "SNOMED", "ICD-10"])]
     ] = []
-=======
-    anonymizationPseudonymization: list[AnonymizationPseudonymization] = []
->>>>>>> 6c4ab4a5
     contributingUnit: list[MergedOrganizationalUnitIdentifier] = []
     contributor: list[MergedPersonIdentifier] = []
     creator: list[MergedPersonIdentifier] = []
@@ -101,15 +90,8 @@
     instrumentToolOrApparatus: list[Text] = []
     isPartOf: list[MergedResourceIdentifier] = []
     keyword: list[Text] = []
-<<<<<<< HEAD
-    language: list[
-        Annotated[Language, Field(examples=["https://mex.rki.de/item/language-1"])]
-    ] = []
+    language: list[Language] = []
     loincId: list[LoincIdStr] = []
-=======
-    language: list[Language] = []
-    loincId: list[str] = []
->>>>>>> 6c4ab4a5
     meshId: list[
         Annotated[
             str,
@@ -126,24 +108,8 @@
     publication: list[MergedBibliographicResourceIdentifier] = []
     publisher: list[MergedOrganizationIdentifier] = []
     qualityInformation: list[Text] = []
-<<<<<<< HEAD
-    resourceCreationMethod: list[
-        Annotated[
-            ResourceCreationMethod,
-            Field(examples=["https://mex.rki.de/item/resource-creation-method-1"]),
-        ]
-    ] = []
-    resourceTypeGeneral: list[
-        Annotated[
-            ResourceTypeGeneral,
-            Field(
-                examples=["https://mex.rki.de/item/resource-type-general-1"],
-            ),
-        ]
-    ] = []
-=======
+    resourceCreationMethod: list[ResourceCreationMethod] = []
     resourceTypeGeneral: list[ResourceTypeGeneral] = []
->>>>>>> 6c4ab4a5
     resourceTypeSpecific: list[Text] = []
     rights: list[Text] = []
     spatial: list[Text] = []
@@ -184,32 +150,14 @@
 
 
 class _OptionalValues(_Stem):
-<<<<<<< HEAD
-    accrualPeriodicity: (
-        Annotated[Frequency, Field(examples=["https://mex.rki.de/item/frequency-1"])]
-        | None
-    ) = None
+    accrualPeriodicity: Frequency | None = None
     created: YearMonthDayTime | YearMonthDay | YearMonth | Year | None = None
     doi: DoiStr | None = None
-    hasPersonalData: (
-        Annotated[
-            PersonalData,
-            Field(examples=["https://mex.rki.de/item/personal-data-1"]),
-        ]
-        | None
-    ) = None
-    license: (
-        Annotated[License, Field(examples=["https://mex.rki.de/item/license-1"])] | None
-    ) = None
+    hasPersonalData: PersonalData | None = None
+    license: License | None = None
     maxTypicalAge: Annotated[int, Field(examples=["99", "21"])] | None = None
     minTypicalAge: Annotated[int, Field(examples=["0", "18"])] | None = None
     modified: YearMonthDayTime | YearMonthDay | YearMonth | Year | None = None
-=======
-    accrualPeriodicity: Frequency | None = None
-    created: YearMonthDayTime | YearMonthDay | YearMonth | None = None
-    license: License | None = None
-    modified: YearMonthDayTime | YearMonthDay | YearMonth | None = None
->>>>>>> 6c4ab4a5
     sizeOfDataBasis: str | None = None
     temporal: (
         YearMonthDayTime
@@ -241,39 +189,15 @@
 
 
 class _VariadicValues(_Stem):
-<<<<<<< HEAD
-    accessRestriction: list[
-        Annotated[
-            AccessRestriction,
-            Field(
-                examples=["https://mex.rki.de/item/access-restriction-1"],
-            ),
-        ]
-    ] = []
-    accrualPeriodicity: list[
-        Annotated[Frequency, Field(examples=["https://mex.rki.de/item/frequency-1"])]
-    ] = []
+    accessRestriction: list[AccessRestriction] = []
+    accrualPeriodicity: list[Frequency] = []
+    license: list[License] = []
     created: list[YearMonthDayTime | YearMonthDay | YearMonth | Year] = []
     doi: list[DoiStr] = []
-    hasPersonalData: list[
-        Annotated[
-            PersonalData,
-            Field(examples=["https://mex.rki.de/item/personal-data-1"]),
-        ]
-    ] = []
-    license: list[
-        Annotated[License, Field(examples=["https://mex.rki.de/item/license-1"])]
-    ] = []
+    hasPersonalData: list[PersonalData] = []
     maxTypicalAge: list[Annotated[int, Field(examples=["99", "21"])]] = []
     minTypicalAge: list[Annotated[int, Field(examples=["0", "18"])]] = []
     modified: list[YearMonthDayTime | YearMonthDay | YearMonth | Year] = []
-=======
-    accessRestriction: list[AccessRestriction] = []
-    accrualPeriodicity: list[Frequency] = []
-    created: list[YearMonthDayTime | YearMonthDay | YearMonth] = []
-    license: list[License] = []
-    modified: list[YearMonthDayTime | YearMonthDay | YearMonth] = []
->>>>>>> 6c4ab4a5
     sizeOfDataBasis: list[str] = []
     temporal: list[
         YearMonthDayTime
