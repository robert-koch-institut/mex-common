"""These models implement the types defined by the `mex-model` in their various stages.

The current set of entity types includes:

- AccessPlatform
- Activity
- ContactPoint
- Distribution
- Organization
- OrganizationalUnit
- Person
- PrimarySource
- Resource
- Variable
- VariableGroup

Each entity type `T` is modelled for the following use cases:

- `BaseT` defines all fields according to `mex-model` except for provenance fields
- `ExtractedT` defines an automatically extracted metadata item including provenance
- `MergedT` defines the result of merging extracted items and rules into a single item

- `AdditiveT` defines a rule to add values to specific fields of a merged item
- `SubtractiveT` defines a rule to subtract (or block) specific values for specific
  fields from contributing to a merged item
- `PreventiveT` defines a rule to prevent (or block) specific primary sources from
  contributing to specific fields of a merged item

- `ExtractedTEntityFilter` defines how an entity filter specification should look like
- `ExtractedTMapping` defines how a raw data to extracted item mapping should look like

Since these models for different use cases have a lot of overlapping attributes,
we use a number of intermediate private classes to compose the public classes:

- `_Stem` defines a static class attribute `stemType`, e.g. `Person` or `PrimarySource`,
  which is added to all intermediate and exported classes
- `_OptionalLists` defines all fields typed as lists with an arity of 0-n
- `_RequiredLists` defines all fields typed as lists with an arity of 1-n
- `_SparseLists` re-defines all fields from `_RequiredLists` with an arity of 0-n
- `_OptionalValues` defines all fields with optional values (arity of 0-1)
- `_RequiredValues` defines all fields with required values (arity of 1)
- `_SparseValues` re-defines all fields from `_RequiredValues` with an arity of 0-1
- `_VariadicValues` re-defines all fields from `_OptionalValues` and `_RequiredValues`
  as list fields with an arity of 0-n

These private classes are used to compose the public classes like so:

- BaseT: _OptionalLists, _RequiredLists, _OptionalValues, _RequiredValues
- ExtractedT: BaseT, ExtractedData
- MergedT: BaseT, MergedItem

- AdditiveT: _OptionalLists, _SparseLists, _OptionalValues, _SparseValues, AdditiveRule
- SubtractiveT: _OptionalLists, _SparseLists, _VariadicValues, SubtractiveRule
- PreventiveT: all fields from BaseT re-typed as MergedPrimarySourceIdentifier

- ExtractedTEntityFilter: all BaseT fields re-typed as a list of EntityFilter
- ExtractedTMapping: all BaseT fields re-typed as lists of subclasses of GenericField

In addition to the classes themselves, `mex.common.models` also exposes various
lists of models, lookups by class name and typing for unions of models.
"""

from typing import Final, get_args

from mex.common.models.access_platform import (
    AdditiveAccessPlatform,
    BaseAccessPlatform,
    ExtractedAccessPlatform,
    MergedAccessPlatform,
    PreventiveAccessPlatform,
    SubtractiveAccessPlatform,
)
from mex.common.models.activity import (
    AdditiveActivity,
    BaseActivity,
    ExtractedActivity,
    MergedActivity,
    PreventiveActivity,
    SubtractiveActivity,
)
<<<<<<< HEAD
from mex.common.models.base import BaseModel
from mex.common.models.bibliographic_resource import (
    AdditiveBibliographicResource,
    BaseBibliographicResource,
    ExtractedBibliographicResource,
    MergedBibliographicResource,
    PreventiveBibliographicResource,
    SubtractiveBibliographicResource,
)
=======
from mex.common.models.base import BaseModel, GenericFieldInfo
>>>>>>> e3c7ba38
from mex.common.models.contact_point import (
    AdditiveContactPoint,
    BaseContactPoint,
    ExtractedContactPoint,
    MergedContactPoint,
    PreventiveContactPoint,
    SubtractiveContactPoint,
)
from mex.common.models.distribution import (
    AdditiveDistribution,
    BaseDistribution,
    ExtractedDistribution,
    MergedDistribution,
    PreventiveDistribution,
    SubtractiveDistribution,
)
from mex.common.models.extracted_data import (
    MEX_PRIMARY_SOURCE_IDENTIFIER,
    MEX_PRIMARY_SOURCE_IDENTIFIER_IN_PRIMARY_SOURCE,
    MEX_PRIMARY_SOURCE_STABLE_TARGET_ID,
    ExtractedData,
)
from mex.common.models.filter import generate_entity_filter_schema
from mex.common.models.mapping import generate_mapping_schema
from mex.common.models.merged_item import MergedItem
from mex.common.models.organization import (
    AdditiveOrganization,
    BaseOrganization,
    ExtractedOrganization,
    MergedOrganization,
    PreventiveOrganization,
    SubtractiveOrganization,
)
from mex.common.models.organizational_unit import (
    AdditiveOrganizationalUnit,
    BaseOrganizationalUnit,
    ExtractedOrganizationalUnit,
    MergedOrganizationalUnit,
    PreventiveOrganizationalUnit,
    SubtractiveOrganizationalUnit,
)
from mex.common.models.person import (
    AdditivePerson,
    BasePerson,
    ExtractedPerson,
    MergedPerson,
    PreventivePerson,
    SubtractivePerson,
)
from mex.common.models.primary_source import (
    AdditivePrimarySource,
    BasePrimarySource,
    ExtractedPrimarySource,
    MergedPrimarySource,
    PreventivePrimarySource,
    SubtractivePrimarySource,
)
from mex.common.models.resource import (
    AdditiveResource,
    BaseResource,
    ExtractedResource,
    MergedResource,
    PreventiveResource,
    SubtractiveResource,
)
from mex.common.models.rules import AdditiveRule, PreventiveRule, SubtractiveRule
from mex.common.models.variable import (
    AdditiveVariable,
    BaseVariable,
    ExtractedVariable,
    MergedVariable,
    PreventiveVariable,
    SubtractiveVariable,
)
from mex.common.models.variable_group import (
    AdditiveVariableGroup,
    BaseVariableGroup,
    ExtractedVariableGroup,
    MergedVariableGroup,
    PreventiveVariableGroup,
    SubtractiveVariableGroup,
)

__all__ = (
    "ADDITIVE_MODEL_CLASSES_BY_NAME",
    "ADDITIVE_MODEL_CLASSES",
    "AdditiveAccessPlatform",
    "AdditiveActivity",
    "AdditiveBibliographicResource",
    "AdditiveContactPoint",
    "AdditiveDistribution",
    "AdditiveOrganization",
    "AdditiveOrganizationalUnit",
    "AdditivePerson",
    "AdditivePrimarySource",
    "AdditiveResource",
    "AdditiveRule",
    "AdditiveVariable",
    "AdditiveVariableGroup",
    "AnyAdditiveModel",
    "AnyExtractedModel",
    "AnyMergedModel",
    "AnyPreventiveModel",
    "AnyRuleModel",
    "AnySubtractiveModel",
    "BaseBibliographicResource",
    "BaseModel",
    "EXTRACTED_MODEL_CLASSES_BY_NAME",
    "EXTRACTED_MODEL_CLASSES",
    "ExtractedAccessPlatform",
    "ExtractedActivity",
    "ExtractedBibliographicResource",
    "ExtractedContactPoint",
    "ExtractedData",
    "ExtractedDistribution",
    "ExtractedOrganization",
    "ExtractedOrganizationalUnit",
    "ExtractedPerson",
    "ExtractedPrimarySource",
    "ExtractedResource",
    "ExtractedVariable",
    "ExtractedVariableGroup",
    "FILTER_MODEL_BY_EXTRACTED_CLASS_NAME",
    "MAPPING_MODEL_BY_EXTRACTED_CLASS_NAME",
    "MERGED_MODEL_CLASSES_BY_NAME",
    "MERGED_MODEL_CLASSES",
    "MergedAccessPlatform",
    "MergedActivity",
    "MergedBibliographicResource",
    "MergedContactPoint",
    "MergedDistribution",
    "MergedItem",
    "MergedOrganization",
    "MergedOrganizationalUnit",
    "MergedPerson",
    "GenericFieldInfo",
    "MergedPrimarySource",
    "MergedResource",
    "MergedVariable",
    "MergedVariableGroup",
    "MEX_PRIMARY_SOURCE_IDENTIFIER_IN_PRIMARY_SOURCE",
    "MEX_PRIMARY_SOURCE_IDENTIFIER",
    "MEX_PRIMARY_SOURCE_STABLE_TARGET_ID",
    "PreventiveAccessPlatform",
    "PreventiveActivity",
    "PreventiveBibliographicResource",
    "PreventiveContactPoint",
    "PreventiveDistribution",
    "PreventiveOrganization",
    "PreventiveOrganizationalUnit",
    "PreventivePerson",
    "PreventivePrimarySource",
    "PreventiveResource",
    "PreventiveRule",
    "PreventiveVariable",
    "PreventiveVariableGroup",
    "RULE_MODEL_CLASSES_BY_NAME",
    "RULE_MODEL_CLASSES",
    "SUBTRACTIVE_MODEL_CLASSES_BY_NAME",
    "SUBTRACTIVE_MODEL_CLASSES",
    "SubtractiveAccessPlatform",
    "SubtractiveActivity",
    "SubtractiveBibliographicResource",
    "SubtractiveContactPoint",
    "SubtractiveDistribution",
    "SubtractiveOrganization",
    "SubtractiveOrganizationalUnit",
    "SubtractivePerson",
    "SubtractivePrimarySource",
    "SubtractiveResource",
    "SubtractiveRule",
    "SubtractiveVariable",
    "SubtractiveVariableGroup",
)

AnyBaseModel = (
    BaseAccessPlatform
    | BaseActivity
    | BaseBibliographicResource
    | BaseContactPoint
    | BaseDistribution
    | BaseOrganization
    | BaseOrganizationalUnit
    | BasePerson
    | BasePrimarySource
    | BaseResource
    | BaseVariable
    | BaseVariableGroup
)
BASE_MODEL_CLASSES: Final[list[type[AnyBaseModel]]] = list(get_args(AnyBaseModel))
BASE_MODEL_CLASSES_BY_NAME: Final[dict[str, type[AnyBaseModel]]] = {
    cls.__name__: cls for cls in BASE_MODEL_CLASSES
}

AnyExtractedModel = (
    ExtractedAccessPlatform
    | ExtractedActivity
    | ExtractedBibliographicResource
    | ExtractedContactPoint
    | ExtractedDistribution
    | ExtractedOrganization
    | ExtractedOrganizationalUnit
    | ExtractedPerson
    | ExtractedPrimarySource
    | ExtractedResource
    | ExtractedVariable
    | ExtractedVariableGroup
)
EXTRACTED_MODEL_CLASSES: Final[list[type[AnyExtractedModel]]] = list(
    get_args(AnyExtractedModel)
)
EXTRACTED_MODEL_CLASSES_BY_NAME: Final[dict[str, type[AnyExtractedModel]]] = {
    cls.__name__: cls for cls in EXTRACTED_MODEL_CLASSES
}

AnyMergedModel = (
    MergedAccessPlatform
    | MergedActivity
    | MergedBibliographicResource
    | MergedContactPoint
    | MergedDistribution
    | MergedOrganization
    | MergedOrganizationalUnit
    | MergedPerson
    | MergedPrimarySource
    | MergedResource
    | MergedVariable
    | MergedVariableGroup
)
MERGED_MODEL_CLASSES: Final[list[type[AnyMergedModel]]] = list(get_args(AnyMergedModel))
MERGED_MODEL_CLASSES_BY_NAME: Final[dict[str, type[AnyMergedModel]]] = {
    cls.__name__: cls for cls in MERGED_MODEL_CLASSES
}

AnyAdditiveModel = (
    AdditiveAccessPlatform
    | AdditiveActivity
    | AdditiveBibliographicResource
    | AdditiveContactPoint
    | AdditiveDistribution
    | AdditiveOrganization
    | AdditiveOrganizationalUnit
    | AdditivePerson
    | AdditivePrimarySource
    | AdditiveResource
    | AdditiveVariable
    | AdditiveVariableGroup
)
ADDITIVE_MODEL_CLASSES: Final[list[type[AnyAdditiveModel]]] = list(
    get_args(AnyAdditiveModel)
)
ADDITIVE_MODEL_CLASSES_BY_NAME: Final[dict[str, type[AnyAdditiveModel]]] = {
    cls.__name__: cls for cls in ADDITIVE_MODEL_CLASSES
}

AnySubtractiveModel = (
    SubtractiveAccessPlatform
    | SubtractiveActivity
    | SubtractiveBibliographicResource
    | SubtractiveContactPoint
    | SubtractiveDistribution
    | SubtractiveOrganization
    | SubtractiveOrganizationalUnit
    | SubtractivePerson
    | SubtractivePrimarySource
    | SubtractiveResource
    | SubtractiveVariable
    | SubtractiveVariableGroup
)
SUBTRACTIVE_MODEL_CLASSES: Final[list[type[AnySubtractiveModel]]] = list(
    get_args(AnySubtractiveModel)
)
SUBTRACTIVE_MODEL_CLASSES_BY_NAME: Final[dict[str, type[AnySubtractiveModel]]] = {
    cls.__name__: cls for cls in SUBTRACTIVE_MODEL_CLASSES
}

AnyPreventiveModel = (
    PreventiveAccessPlatform
    | PreventiveActivity
    | PreventiveBibliographicResource
    | PreventiveContactPoint
    | PreventiveDistribution
    | PreventiveOrganization
    | PreventiveOrganizationalUnit
    | PreventivePerson
    | PreventivePrimarySource
    | PreventiveResource
    | PreventiveVariable
    | PreventiveVariableGroup
)
PREVENTIVE_MODEL_CLASSES: Final[list[type[AnyPreventiveModel]]] = list(
    get_args(AnyPreventiveModel)
)
PREVENTIVE_MODEL_CLASSES_BY_NAME: Final[dict[str, type[AnyPreventiveModel]]] = {
    cls.__name__: cls for cls in PREVENTIVE_MODEL_CLASSES
}

AnyRuleModel = AnyAdditiveModel | AnySubtractiveModel | AnyPreventiveModel
RULE_MODEL_CLASSES: Final[list[type[AnyRuleModel]]] = list(get_args(AnyRuleModel))
RULE_MODEL_CLASSES_BY_NAME: Final[dict[str, type[AnyRuleModel]]] = {
    cls.__name__: cls for cls in RULE_MODEL_CLASSES
}

FILTER_MODEL_BY_EXTRACTED_CLASS_NAME = {
    cls.__name__: generate_entity_filter_schema(cls) for cls in EXTRACTED_MODEL_CLASSES
}

MAPPING_MODEL_BY_EXTRACTED_CLASS_NAME = {
    cls.__name__: generate_mapping_schema(cls) for cls in EXTRACTED_MODEL_CLASSES
}<|MERGE_RESOLUTION|>--- conflicted
+++ resolved
@@ -78,8 +78,7 @@
     PreventiveActivity,
     SubtractiveActivity,
 )
-<<<<<<< HEAD
-from mex.common.models.base import BaseModel
+from mex.common.models.base import BaseModel, GenericFieldInfo
 from mex.common.models.bibliographic_resource import (
     AdditiveBibliographicResource,
     BaseBibliographicResource,
@@ -88,9 +87,6 @@
     PreventiveBibliographicResource,
     SubtractiveBibliographicResource,
 )
-=======
-from mex.common.models.base import BaseModel, GenericFieldInfo
->>>>>>> e3c7ba38
 from mex.common.models.contact_point import (
     AdditiveContactPoint,
     BaseContactPoint,
