"""These models implement the types defined by the `mex-model` in their various stages.

The current set of entity types includes:

- AccessPlatform
- Activity
- ContactPoint
- Distribution
- Organization
- OrganizationalUnit
- Person
- PrimarySource
- Resource
- Variable
- VariableGroup

Each entity type `T` is modelled for the following use cases:

- `BaseT` defines all fields according to `mex-model` except for provenance fields
- `ExtractedT` defines an automatically extracted metadata item including provenance
- `MergedT` defines the result of merging extracted items and rules into a single item

- `AdditiveT` defines a rule to add values to specific fields of a merged item
- `SubtractiveT` defines a rule to subtract (or block) specific values for specific
  fields from contributing to a merged item
- `PreventiveT` defines a rule to prevent (or block) specific primary sources from
  contributing to specific fields of a merged item
- `TRuleSet` classes are used for CRUD operations on a set of three rules

- `ExtractedTEntityFilter` defines how an entity filter specification should look like
- `ExtractedTMapping` defines how a raw data to extracted item mapping should look like

Since these models for different use cases have a lot of overlapping attributes,
we use a number of intermediate private classes to compose the public classes:

- `_Stem` defines a static class attribute `stemType`, e.g. `Person` or `PrimarySource`,
  which is added to all intermediate and exported classes
- `_OptionalLists` defines all fields typed as lists with an arity of 0-n
- `_RequiredLists` defines all fields typed as lists with an arity of 1-n
- `_SparseLists` re-defines all fields from `_RequiredLists` with an arity of 0-n
- `_OptionalValues` defines all fields with optional values (arity of 0-1)
- `_RequiredValues` defines all fields with required values (arity of 1)
- `_SparseValues` re-defines all fields from `_RequiredValues` with an arity of 0-1
- `_VariadicValues` re-defines all fields from `_OptionalValues` and `_RequiredValues`
  as list fields with an arity of 0-n

- `_BaseRuleSet` bundles the additive, subtractive and preventive rules for one type

These private classes are used to compose the public classes like so:

- BaseT: _OptionalLists, _RequiredLists, _OptionalValues, _RequiredValues
- ExtractedT: BaseT, ExtractedData
- MergedT: BaseT, MergedItem

- AdditiveT: _OptionalLists, _SparseLists, _OptionalValues, _SparseValues, AdditiveRule
- SubtractiveT: _OptionalLists, _SparseLists, _VariadicValues, SubtractiveRule
- PreventiveT: all fields from BaseT re-typed as MergedPrimarySourceIdentifier
- TRuleSetRequest: bundle of all three rules for one type used to create new rules
- TRuleSetResponse: bundle of all three rules for one type including a `stableTargetId`

- ExtractedTEntityFilter: all BaseT fields re-typed as a list of EntityFilter
- ExtractedTMapping: all BaseT fields re-typed as lists of subclasses of GenericField

In addition to the classes themselves, `mex.common.models` also exposes various
lists of models, lookups by class name and typing for unions of models.
"""

from typing import Final, get_args

from mex.common.models.access_platform import (
    AccessPlatformRuleSetRequest,
    AccessPlatformRuleSetResponse,
    AdditiveAccessPlatform,
    BaseAccessPlatform,
    ExtractedAccessPlatform,
    MergedAccessPlatform,
    PreventiveAccessPlatform,
    SubtractiveAccessPlatform,
)
from mex.common.models.activity import (
    ActivityRuleSetRequest,
    ActivityRuleSetResponse,
    AdditiveActivity,
    BaseActivity,
    ExtractedActivity,
    MergedActivity,
    PreventiveActivity,
    SubtractiveActivity,
)
<<<<<<< HEAD
from mex.common.models.base import BaseModel, GenericFieldInfo
from mex.common.models.bibliographic_resource import (
    AdditiveBibliographicResource,
    BaseBibliographicResource,
    BibliographicResourceRuleSet,
    ExtractedBibliographicResource,
    MergedBibliographicResource,
    PreventiveBibliographicResource,
    SubtractiveBibliographicResource,
)
=======
from mex.common.models.base.extracted_data import ExtractedData
from mex.common.models.base.field_info import GenericFieldInfo
from mex.common.models.base.filter import generate_entity_filter_schema
from mex.common.models.base.mapping import generate_mapping_schema
from mex.common.models.base.merged_item import MergedItem
from mex.common.models.base.model import BaseModel
from mex.common.models.base.rules import AdditiveRule, PreventiveRule, SubtractiveRule
>>>>>>> dcbb7d56
from mex.common.models.contact_point import (
    AdditiveContactPoint,
    BaseContactPoint,
    ContactPointRuleSetRequest,
    ContactPointRuleSetResponse,
    ExtractedContactPoint,
    MergedContactPoint,
    PreventiveContactPoint,
    SubtractiveContactPoint,
)
from mex.common.models.distribution import (
    AdditiveDistribution,
    BaseDistribution,
    DistributionRuleSetRequest,
    DistributionRuleSetResponse,
    ExtractedDistribution,
    MergedDistribution,
    PreventiveDistribution,
    SubtractiveDistribution,
)
from mex.common.models.organization import (
    AdditiveOrganization,
    BaseOrganization,
    ExtractedOrganization,
    MergedOrganization,
    OrganizationRuleSetRequest,
    OrganizationRuleSetResponse,
    PreventiveOrganization,
    SubtractiveOrganization,
)
from mex.common.models.organizational_unit import (
    AdditiveOrganizationalUnit,
    BaseOrganizationalUnit,
    ExtractedOrganizationalUnit,
    MergedOrganizationalUnit,
    OrganizationalUnitRuleSetRequest,
    OrganizationalUnitRuleSetResponse,
    PreventiveOrganizationalUnit,
    SubtractiveOrganizationalUnit,
)
from mex.common.models.person import (
    AdditivePerson,
    BasePerson,
    ExtractedPerson,
    MergedPerson,
    PersonRuleSetRequest,
    PersonRuleSetResponse,
    PreventivePerson,
    SubtractivePerson,
)
from mex.common.models.primary_source import (
    AdditivePrimarySource,
    BasePrimarySource,
    ExtractedPrimarySource,
    MergedPrimarySource,
    PreventivePrimarySource,
    PrimarySourceRuleSetRequest,
    PrimarySourceRuleSetResponse,
    SubtractivePrimarySource,
)
from mex.common.models.resource import (
    AdditiveResource,
    BaseResource,
    ExtractedResource,
    MergedResource,
    PreventiveResource,
    ResourceRuleSetRequest,
    ResourceRuleSetResponse,
    SubtractiveResource,
)
from mex.common.models.variable import (
    AdditiveVariable,
    BaseVariable,
    ExtractedVariable,
    MergedVariable,
    PreventiveVariable,
    SubtractiveVariable,
    VariableRuleSetRequest,
    VariableRuleSetResponse,
)
from mex.common.models.variable_group import (
    AdditiveVariableGroup,
    BaseVariableGroup,
    ExtractedVariableGroup,
    MergedVariableGroup,
    PreventiveVariableGroup,
    SubtractiveVariableGroup,
    VariableGroupRuleSetRequest,
    VariableGroupRuleSetResponse,
)
from mex.common.types import (
    ExtractedPrimarySourceIdentifier,
    MergedPrimarySourceIdentifier,
)

__all__ = (
    "ADDITIVE_MODEL_CLASSES_BY_NAME",
    "ADDITIVE_MODEL_CLASSES",
    "AdditiveAccessPlatform",
    "AdditiveActivity",
    "AdditiveBibliographicResource",
    "AdditiveContactPoint",
    "AdditiveDistribution",
    "AdditiveOrganization",
    "AdditiveOrganizationalUnit",
    "AdditivePerson",
    "AdditivePrimarySource",
    "AdditiveResource",
    "AdditiveRule",
    "AdditiveVariable",
    "AdditiveVariableGroup",
    "AnyAdditiveModel",
    "AnyExtractedModel",
    "AnyMergedModel",
    "AnyPreventiveModel",
    "AnyRuleModel",
    "AnySubtractiveModel",
<<<<<<< HEAD
    "BaseBibliographicResource",
=======
    "BaseAccessPlatform",
    "BaseActivity",
    "BaseContactPoint",
    "BaseDistribution",
>>>>>>> dcbb7d56
    "BaseModel",
    "BaseOrganization",
    "BaseOrganizationalUnit",
    "BasePerson",
    "BasePrimarySource",
    "BaseResource",
    "BaseVariable",
    "BaseVariableGroup",
    "EXTRACTED_MODEL_CLASSES_BY_NAME",
    "EXTRACTED_MODEL_CLASSES",
    "ExtractedAccessPlatform",
    "ExtractedActivity",
    "ExtractedBibliographicResource",
    "ExtractedContactPoint",
    "ExtractedData",
    "ExtractedDistribution",
    "ExtractedOrganization",
    "ExtractedOrganizationalUnit",
    "ExtractedPerson",
    "ExtractedPrimarySource",
    "ExtractedResource",
    "ExtractedVariable",
    "ExtractedVariableGroup",
    "FILTER_MODEL_BY_EXTRACTED_CLASS_NAME",
    "MAPPING_MODEL_BY_EXTRACTED_CLASS_NAME",
    "MERGED_MODEL_CLASSES_BY_NAME",
    "MERGED_MODEL_CLASSES",
    "MergedAccessPlatform",
    "MergedActivity",
    "MergedBibliographicResource",
    "MergedContactPoint",
    "MergedDistribution",
    "MergedItem",
    "MergedOrganization",
    "MergedOrganizationalUnit",
    "MergedPerson",
    "GenericFieldInfo",
    "MergedPrimarySource",
    "MergedResource",
    "MergedVariable",
    "MergedVariableGroup",
    "MEX_PRIMARY_SOURCE_IDENTIFIER_IN_PRIMARY_SOURCE",
    "MEX_PRIMARY_SOURCE_IDENTIFIER",
    "MEX_PRIMARY_SOURCE_STABLE_TARGET_ID",
    "PreventiveAccessPlatform",
    "PreventiveActivity",
    "PreventiveBibliographicResource",
    "PreventiveContactPoint",
    "PreventiveDistribution",
    "PreventiveOrganization",
    "PreventiveOrganizationalUnit",
    "PreventivePerson",
    "PreventivePrimarySource",
    "PreventiveResource",
    "PreventiveRule",
    "PreventiveVariable",
    "PreventiveVariableGroup",
    "RULE_MODEL_CLASSES_BY_NAME",
    "RULE_MODEL_CLASSES",
    "SUBTRACTIVE_MODEL_CLASSES_BY_NAME",
    "SUBTRACTIVE_MODEL_CLASSES",
    "SubtractiveAccessPlatform",
    "SubtractiveActivity",
    "SubtractiveBibliographicResource",
    "SubtractiveContactPoint",
    "SubtractiveDistribution",
    "SubtractiveOrganization",
    "SubtractiveOrganizationalUnit",
    "SubtractivePerson",
    "SubtractivePrimarySource",
    "SubtractiveResource",
    "SubtractiveRule",
    "SubtractiveVariable",
    "SubtractiveVariableGroup",
)

MEX_PRIMARY_SOURCE_IDENTIFIER = ExtractedPrimarySourceIdentifier("00000000000001")
MEX_PRIMARY_SOURCE_IDENTIFIER_IN_PRIMARY_SOURCE = "mex"
MEX_PRIMARY_SOURCE_STABLE_TARGET_ID = MergedPrimarySourceIdentifier("00000000000000")

AnyBaseModel = (
    BaseAccessPlatform
    | BaseActivity
    | BaseBibliographicResource
    | BaseContactPoint
    | BaseDistribution
    | BaseOrganization
    | BaseOrganizationalUnit
    | BasePerson
    | BasePrimarySource
    | BaseResource
    | BaseVariable
    | BaseVariableGroup
)
BASE_MODEL_CLASSES: Final[list[type[AnyBaseModel]]] = list(get_args(AnyBaseModel))
BASE_MODEL_CLASSES_BY_NAME: Final[dict[str, type[AnyBaseModel]]] = {
    cls.__name__: cls for cls in BASE_MODEL_CLASSES
}

AnyExtractedModel = (
    ExtractedAccessPlatform
    | ExtractedActivity
    | ExtractedBibliographicResource
    | ExtractedContactPoint
    | ExtractedDistribution
    | ExtractedOrganization
    | ExtractedOrganizationalUnit
    | ExtractedPerson
    | ExtractedPrimarySource
    | ExtractedResource
    | ExtractedVariable
    | ExtractedVariableGroup
)
EXTRACTED_MODEL_CLASSES: Final[list[type[AnyExtractedModel]]] = list(
    get_args(AnyExtractedModel)
)
EXTRACTED_MODEL_CLASSES_BY_NAME: Final[dict[str, type[AnyExtractedModel]]] = {
    cls.__name__: cls for cls in EXTRACTED_MODEL_CLASSES
}

AnyMergedModel = (
    MergedAccessPlatform
    | MergedActivity
    | MergedBibliographicResource
    | MergedContactPoint
    | MergedDistribution
    | MergedOrganization
    | MergedOrganizationalUnit
    | MergedPerson
    | MergedPrimarySource
    | MergedResource
    | MergedVariable
    | MergedVariableGroup
)
MERGED_MODEL_CLASSES: Final[list[type[AnyMergedModel]]] = list(get_args(AnyMergedModel))
MERGED_MODEL_CLASSES_BY_NAME: Final[dict[str, type[AnyMergedModel]]] = {
    cls.__name__: cls for cls in MERGED_MODEL_CLASSES
}

AnyAdditiveModel = (
    AdditiveAccessPlatform
    | AdditiveActivity
    | AdditiveBibliographicResource
    | AdditiveContactPoint
    | AdditiveDistribution
    | AdditiveOrganization
    | AdditiveOrganizationalUnit
    | AdditivePerson
    | AdditivePrimarySource
    | AdditiveResource
    | AdditiveVariable
    | AdditiveVariableGroup
)
ADDITIVE_MODEL_CLASSES: Final[list[type[AnyAdditiveModel]]] = list(
    get_args(AnyAdditiveModel)
)
ADDITIVE_MODEL_CLASSES_BY_NAME: Final[dict[str, type[AnyAdditiveModel]]] = {
    cls.__name__: cls for cls in ADDITIVE_MODEL_CLASSES
}

AnySubtractiveModel = (
    SubtractiveAccessPlatform
    | SubtractiveActivity
    | SubtractiveBibliographicResource
    | SubtractiveContactPoint
    | SubtractiveDistribution
    | SubtractiveOrganization
    | SubtractiveOrganizationalUnit
    | SubtractivePerson
    | SubtractivePrimarySource
    | SubtractiveResource
    | SubtractiveVariable
    | SubtractiveVariableGroup
)
SUBTRACTIVE_MODEL_CLASSES: Final[list[type[AnySubtractiveModel]]] = list(
    get_args(AnySubtractiveModel)
)
SUBTRACTIVE_MODEL_CLASSES_BY_NAME: Final[dict[str, type[AnySubtractiveModel]]] = {
    cls.__name__: cls for cls in SUBTRACTIVE_MODEL_CLASSES
}

AnyPreventiveModel = (
    PreventiveAccessPlatform
    | PreventiveActivity
    | PreventiveBibliographicResource
    | PreventiveContactPoint
    | PreventiveDistribution
    | PreventiveOrganization
    | PreventiveOrganizationalUnit
    | PreventivePerson
    | PreventivePrimarySource
    | PreventiveResource
    | PreventiveVariable
    | PreventiveVariableGroup
)
PREVENTIVE_MODEL_CLASSES: Final[list[type[AnyPreventiveModel]]] = list(
    get_args(AnyPreventiveModel)
)
PREVENTIVE_MODEL_CLASSES_BY_NAME: Final[dict[str, type[AnyPreventiveModel]]] = {
    cls.__name__: cls for cls in PREVENTIVE_MODEL_CLASSES
}

AnyRuleModel = AnyAdditiveModel | AnySubtractiveModel | AnyPreventiveModel
RULE_MODEL_CLASSES: Final[list[type[AnyRuleModel]]] = list(get_args(AnyRuleModel))
RULE_MODEL_CLASSES_BY_NAME: Final[dict[str, type[AnyRuleModel]]] = {
    cls.__name__: cls for cls in RULE_MODEL_CLASSES
}

<<<<<<< HEAD
AnyRuleSetModel = (
    AccessPlatformRuleSet
    | ActivityRuleSet
    | BibliographicResourceRuleSet
    | ContactPointRuleSet
    | DistributionRuleSet
    | OrganizationRuleSet
    | OrganizationalUnitRuleSet
    | PersonRuleSet
    | PrimarySourceRuleSet
    | ResourceRuleSet
    | VariableRuleSet
    | VariableGroupRuleSet
=======
AnyRuleSetRequest = (
    AccessPlatformRuleSetRequest
    | ActivityRuleSetRequest
    | ContactPointRuleSetRequest
    | DistributionRuleSetRequest
    | OrganizationRuleSetRequest
    | OrganizationalUnitRuleSetRequest
    | PersonRuleSetRequest
    | PrimarySourceRuleSetRequest
    | ResourceRuleSetRequest
    | VariableRuleSetRequest
    | VariableGroupRuleSetRequest
)
RULE_SET_REQUEST_CLASSES: Final[list[type[AnyRuleSetRequest]]] = list(
    get_args(AnyRuleSetRequest)
)
RULE_SET_REQUEST_CLASSES_BY_NAME: Final[dict[str, type[AnyRuleSetRequest]]] = {
    cls.__name__: cls for cls in RULE_SET_REQUEST_CLASSES
}

AnyRuleSetResponse = (
    AccessPlatformRuleSetResponse
    | ActivityRuleSetResponse
    | ContactPointRuleSetResponse
    | DistributionRuleSetResponse
    | OrganizationRuleSetResponse
    | OrganizationalUnitRuleSetResponse
    | PersonRuleSetResponse
    | PrimarySourceRuleSetResponse
    | ResourceRuleSetResponse
    | VariableRuleSetResponse
    | VariableGroupRuleSetResponse
>>>>>>> dcbb7d56
)
RULE_SET_RESPONSE_CLASSES: Final[list[type[AnyRuleSetResponse]]] = list(
    get_args(AnyRuleSetResponse)
)
RULE_SET_RESPONSE_CLASSES_BY_NAME: Final[dict[str, type[AnyRuleSetResponse]]] = {
    cls.__name__: cls for cls in RULE_SET_RESPONSE_CLASSES
}

FILTER_MODEL_BY_EXTRACTED_CLASS_NAME = {
    cls.__name__: generate_entity_filter_schema(cls) for cls in EXTRACTED_MODEL_CLASSES
}

MAPPING_MODEL_BY_EXTRACTED_CLASS_NAME = {
    cls.__name__: generate_mapping_schema(cls) for cls in EXTRACTED_MODEL_CLASSES
}<|MERGE_RESOLUTION|>--- conflicted
+++ resolved
@@ -4,6 +4,7 @@
 
 - AccessPlatform
 - Activity
+- BibliographicResource
 - ContactPoint
 - Distribution
 - Organization
@@ -87,18 +88,6 @@
     PreventiveActivity,
     SubtractiveActivity,
 )
-<<<<<<< HEAD
-from mex.common.models.base import BaseModel, GenericFieldInfo
-from mex.common.models.bibliographic_resource import (
-    AdditiveBibliographicResource,
-    BaseBibliographicResource,
-    BibliographicResourceRuleSet,
-    ExtractedBibliographicResource,
-    MergedBibliographicResource,
-    PreventiveBibliographicResource,
-    SubtractiveBibliographicResource,
-)
-=======
 from mex.common.models.base.extracted_data import ExtractedData
 from mex.common.models.base.field_info import GenericFieldInfo
 from mex.common.models.base.filter import generate_entity_filter_schema
@@ -106,7 +95,16 @@
 from mex.common.models.base.merged_item import MergedItem
 from mex.common.models.base.model import BaseModel
 from mex.common.models.base.rules import AdditiveRule, PreventiveRule, SubtractiveRule
->>>>>>> dcbb7d56
+from mex.common.models.bibliographic_resource import (
+    AdditiveBibliographicResource,
+    BaseBibliographicResource,
+    BibliographicResourceRuleSetRequest,
+    BibliographicResourceRuleSetResponse,
+    ExtractedBibliographicResource,
+    MergedBibliographicResource,
+    PreventiveBibliographicResource,
+    SubtractiveBibliographicResource,
+)
 from mex.common.models.contact_point import (
     AdditiveContactPoint,
     BaseContactPoint,
@@ -224,14 +222,11 @@
     "AnyPreventiveModel",
     "AnyRuleModel",
     "AnySubtractiveModel",
-<<<<<<< HEAD
     "BaseBibliographicResource",
-=======
     "BaseAccessPlatform",
     "BaseActivity",
     "BaseContactPoint",
     "BaseDistribution",
->>>>>>> dcbb7d56
     "BaseModel",
     "BaseOrganization",
     "BaseOrganizationalUnit",
@@ -440,24 +435,10 @@
     cls.__name__: cls for cls in RULE_MODEL_CLASSES
 }
 
-<<<<<<< HEAD
-AnyRuleSetModel = (
-    AccessPlatformRuleSet
-    | ActivityRuleSet
-    | BibliographicResourceRuleSet
-    | ContactPointRuleSet
-    | DistributionRuleSet
-    | OrganizationRuleSet
-    | OrganizationalUnitRuleSet
-    | PersonRuleSet
-    | PrimarySourceRuleSet
-    | ResourceRuleSet
-    | VariableRuleSet
-    | VariableGroupRuleSet
-=======
 AnyRuleSetRequest = (
     AccessPlatformRuleSetRequest
     | ActivityRuleSetRequest
+    | BibliographicResourceRuleSetRequest
     | ContactPointRuleSetRequest
     | DistributionRuleSetRequest
     | OrganizationRuleSetRequest
@@ -478,6 +459,7 @@
 AnyRuleSetResponse = (
     AccessPlatformRuleSetResponse
     | ActivityRuleSetResponse
+    | BibliographicResourceRuleSetResponse
     | ContactPointRuleSetResponse
     | DistributionRuleSetResponse
     | OrganizationRuleSetResponse
@@ -487,7 +469,6 @@
     | ResourceRuleSetResponse
     | VariableRuleSetResponse
     | VariableGroupRuleSetResponse
->>>>>>> dcbb7d56
 )
 RULE_SET_RESPONSE_CLASSES: Final[list[type[AnyRuleSetResponse]]] = list(
     get_args(AnyRuleSetResponse)
