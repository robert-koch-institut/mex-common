from typing import Final, get_args

from mex.common.models.access_platform import (
    ExtractedAccessPlatform,
    MergedAccessPlatform,
)
from mex.common.models.activity import (
    AdditiveActivity,
    ExtractedActivity,
    MergedActivity,
    PreventiveActivity,
    SubtractiveActivity,
)
from mex.common.models.base import BaseModel
from mex.common.models.contact_point import (
    ExtractedContactPoint,
    MergedContactPoint,
)
from mex.common.models.distribution import (
    ExtractedDistribution,
    MergedDistribution,
)
from mex.common.models.extracted_data import (
    MEX_PRIMARY_SOURCE_IDENTIFIER,
    MEX_PRIMARY_SOURCE_IDENTIFIER_IN_PRIMARY_SOURCE,
    MEX_PRIMARY_SOURCE_STABLE_TARGET_ID,
    ExtractedData,
)
from mex.common.models.merged_item import MergedItem
from mex.common.models.organization import (
    ExtractedOrganization,
    MergedOrganization,
)
from mex.common.models.organizational_unit import (
    ExtractedOrganizationalUnit,
    MergedOrganizationalUnit,
)
from mex.common.models.person import ExtractedPerson, MergedPerson
from mex.common.models.primary_source import (
    ExtractedPrimarySource,
    MergedPrimarySource,
)
from mex.common.models.resource import ExtractedResource, MergedResource
from mex.common.models.variable import (
    AdditiveVariable,
    ExtractedVariable,
    MergedVariable,
    PreventiveVariable,
    SubtractiveVariable,
)
from mex.common.models.variable_group import (
    ExtractedVariableGroup,
    MergedVariableGroup,
)

__all__ = (
    "AdditiveVariable",
    "SubtractiveVariable",
    "PreventiveVariable",
    "AdditiveActivity",
    "SubtractiveActivity",
    "PreventiveActivity",
    "AnyExtractedModel",
    "AnyMergedModel",
    "BaseModel",
    "EXTRACTED_MODEL_CLASSES_BY_NAME",
    "EXTRACTED_MODEL_CLASSES",
    "ExtractedAccessPlatform",
    "ExtractedActivity",
    "ExtractedContactPoint",
    "ExtractedData",
    "ExtractedDistribution",
    "ExtractedOrganization",
    "ExtractedOrganizationalUnit",
    "ExtractedPerson",
    "ExtractedPrimarySource",
    "ExtractedResource",
    "ExtractedVariable",
    "ExtractedVariableGroup",
    "MERGED_MODEL_CLASSES_BY_NAME",
    "MERGED_MODEL_CLASSES",
    "MergedAccessPlatform",
    "MergedActivity",
    "MergedContactPoint",
    "MergedDistribution",
    "MergedItem",
    "MergedOrganization",
    "MergedOrganizationalUnit",
    "MergedPerson",
    "MergedPrimarySource",
    "MergedResource",
    "MergedVariable",
    "MergedVariableGroup",
    "MEX_PRIMARY_SOURCE_IDENTIFIER_IN_PRIMARY_SOURCE",
    "MEX_PRIMARY_SOURCE_IDENTIFIER",
    "MEX_PRIMARY_SOURCE_STABLE_TARGET_ID",
)

<<<<<<< HEAD
=======
AnyBaseModel = (
    BaseAccessPlatform
    | BaseActivity
    | BaseContactPoint
    | BaseDistribution
    | BaseOrganization
    | BaseOrganizationalUnit
    | BasePerson
    | BasePrimarySource
    | BaseResource
    | BaseVariable
    | BaseVariableGroup
)

BASE_MODEL_CLASSES: Final[list[type[AnyBaseModel]]] = list(get_args(AnyBaseModel))
BASE_MODEL_CLASSES_BY_NAME: Final[dict[str, type[AnyBaseModel]]] = {
    cls.__name__: cls for cls in BASE_MODEL_CLASSES
}
>>>>>>> f4d31382

AnyExtractedModel = (
    ExtractedAccessPlatform
    | ExtractedActivity
    | ExtractedContactPoint
    | ExtractedDistribution
    | ExtractedOrganization
    | ExtractedOrganizationalUnit
    | ExtractedPerson
    | ExtractedPrimarySource
    | ExtractedResource
    | ExtractedVariable
    | ExtractedVariableGroup
)
EXTRACTED_MODEL_CLASSES: Final[list[type[AnyExtractedModel]]] = list(
    get_args(AnyExtractedModel)
)
EXTRACTED_MODEL_CLASSES_BY_NAME: Final[dict[str, type[AnyExtractedModel]]] = {
    cls.__name__: cls for cls in EXTRACTED_MODEL_CLASSES
}

AnyMergedModel = (
    MergedAccessPlatform
    | MergedActivity
    | MergedContactPoint
    | MergedDistribution
    | MergedOrganization
    | MergedOrganizationalUnit
    | MergedPerson
    | MergedPrimarySource
    | MergedResource
    | MergedVariable
    | MergedVariableGroup
)
MERGED_MODEL_CLASSES: Final[list[type[AnyMergedModel]]] = list(get_args(AnyMergedModel))
MERGED_MODEL_CLASSES_BY_NAME: Final[dict[str, type[AnyMergedModel]]] = {
    cls.__name__: cls for cls in MERGED_MODEL_CLASSES
}

AnyAdditiveModel = AdditiveActivity | AdditiveVariable
ADDITIVE_MODEL_CLASSES: Final[list[type[AnyAdditiveModel]]] = list(
    get_args(AnyAdditiveModel)
)
ADDITIVE_MODEL_CLASSES_BY_NAME: Final[dict[str, type[AnyAdditiveModel]]] = {
    cls.__name__: cls for cls in ADDITIVE_MODEL_CLASSES
}

AnySubtractiveModel = SubtractiveActivity | SubtractiveVariable
SUBTRACTIVE_MODEL_CLASSES: Final[list[type[AnySubtractiveModel]]] = list(
    get_args(AnySubtractiveModel)
)
SUBTRACTIVE_MODEL_CLASSES_BY_NAME: Final[dict[str, type[AnySubtractiveModel]]] = {
    cls.__name__: cls for cls in SUBTRACTIVE_MODEL_CLASSES
}<|MERGE_RESOLUTION|>--- conflicted
+++ resolved
@@ -1,11 +1,13 @@
 from typing import Final, get_args
 
 from mex.common.models.access_platform import (
+    BaseAccessPlatform,
     ExtractedAccessPlatform,
     MergedAccessPlatform,
 )
 from mex.common.models.activity import (
     AdditiveActivity,
+    BaseActivity,
     ExtractedActivity,
     MergedActivity,
     PreventiveActivity,
@@ -13,10 +15,12 @@
 )
 from mex.common.models.base import BaseModel
 from mex.common.models.contact_point import (
+    BaseContactPoint,
     ExtractedContactPoint,
     MergedContactPoint,
 )
 from mex.common.models.distribution import (
+    BaseDistribution,
     ExtractedDistribution,
     MergedDistribution,
 )
@@ -28,27 +32,32 @@
 )
 from mex.common.models.merged_item import MergedItem
 from mex.common.models.organization import (
+    BaseOrganization,
     ExtractedOrganization,
     MergedOrganization,
 )
 from mex.common.models.organizational_unit import (
+    BaseOrganizationalUnit,
     ExtractedOrganizationalUnit,
     MergedOrganizationalUnit,
 )
-from mex.common.models.person import ExtractedPerson, MergedPerson
+from mex.common.models.person import BasePerson, ExtractedPerson, MergedPerson
 from mex.common.models.primary_source import (
+    BasePrimarySource,
     ExtractedPrimarySource,
     MergedPrimarySource,
 )
-from mex.common.models.resource import ExtractedResource, MergedResource
+from mex.common.models.resource import BaseResource, ExtractedResource, MergedResource
 from mex.common.models.variable import (
     AdditiveVariable,
+    BaseVariable,
     ExtractedVariable,
     MergedVariable,
     PreventiveVariable,
     SubtractiveVariable,
 )
 from mex.common.models.variable_group import (
+    BaseVariableGroup,
     ExtractedVariableGroup,
     MergedVariableGroup,
 )
@@ -96,8 +105,6 @@
     "MEX_PRIMARY_SOURCE_STABLE_TARGET_ID",
 )
 
-<<<<<<< HEAD
-=======
 AnyBaseModel = (
     BaseAccessPlatform
     | BaseActivity
@@ -111,12 +118,10 @@
     | BaseVariable
     | BaseVariableGroup
 )
-
 BASE_MODEL_CLASSES: Final[list[type[AnyBaseModel]]] = list(get_args(AnyBaseModel))
 BASE_MODEL_CLASSES_BY_NAME: Final[dict[str, type[AnyBaseModel]]] = {
     cls.__name__: cls for cls in BASE_MODEL_CLASSES
 }
->>>>>>> f4d31382
 
 AnyExtractedModel = (
     ExtractedAccessPlatform
