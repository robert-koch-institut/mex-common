"""A specific representation of a dataset."""

from typing import Annotated, ClassVar, Literal

from pydantic import Field, computed_field

from mex.common.models.base import BaseModel
from mex.common.models.extracted_data import ExtractedData
from mex.common.models.merged_item import MergedItem
from mex.common.models.rules import (
    AdditiveRule,
    PreventiveRule,
    RuleSet,
    SubtractiveRule,
)
from mex.common.types import (
    AccessRestriction,
    ExtractedDistributionIdentifier,
    License,
    Link,
    MergedAccessPlatformIdentifier,
    MergedDistributionIdentifier,
    MergedPrimarySourceIdentifier,
    MIMEType,
    Year,
    YearMonth,
    YearMonthDay,
    YearMonthDayTime,
)


class _Stem(BaseModel):
    stemType: ClassVar[Annotated[Literal["Distribution"], Field(frozen=True)]] = (
        "Distribution"
    )


class _OptionalLists(_Stem):
    accessURL: list[Link] = []
    downloadURL: list[Link] = []


class _OptionalValues(_Stem):
    accessService: MergedAccessPlatformIdentifier | None = None
    license: (
        Annotated[License, Field(examples=["https://mex.rki.de/item/license-1"])] | None
    ) = None
    mediaType: (
        Annotated[
            MIMEType,
            Field(
                examples=["https://mex.rki.de/item/mime-type-1"],
            ),
        ]
        | None
    ) = None
    modified: YearMonthDayTime | YearMonthDay | YearMonth | Year | None = None


class _RequiredValues(_Stem):
    accessRestriction: Annotated[
        AccessRestriction,
        Field(examples=["https://mex.rki.de/item/access-restriction-1"]),
    ]
    issued: YearMonthDayTime | YearMonthDay | YearMonth | Year
    title: Annotated[
        str,
        Field(
            examples=["theNameOfTheFile"],
            min_length=1,
        ),
    ]


class _SparseValues(_Stem):
    accessRestriction: (
        Annotated[
            AccessRestriction,
            Field(examples=["https://mex.rki.de/item/access-restriction-1"]),
        ]
        | None
    ) = None
    issued: YearMonthDayTime | YearMonthDay | YearMonth | Year | None = None
    title: (
        Annotated[
            str,
            Field(
                examples=["theNameOfTheFile"],
                min_length=1,
            ),
        ]
        | None
    ) = None


class _VariadicValues(_Stem):
    accessRestriction: list[
        Annotated[
            AccessRestriction,
            Field(examples=["https://mex.rki.de/item/access-restriction-1"]),
        ]
    ] = []
    issued: list[YearMonthDayTime | YearMonthDay | YearMonth | Year] = []
    title: list[
        Annotated[
            str,
            Field(
                examples=["theNameOfTheFile"],
                min_length=1,
            ),
        ]
    ] = []


class BaseDistribution(_OptionalLists, _OptionalValues, _RequiredValues):
    """All fields for a valid distribution except for provenance."""


class ExtractedDistribution(BaseDistribution, ExtractedData):
    """An automatically extracted metadata set describing a distribution."""

    entityType: Annotated[
        Literal["ExtractedDistribution"], Field(alias="$type", frozen=True)
    ] = "ExtractedDistribution"

    @computed_field  # type: ignore[prop-decorator]
    @property
    def identifier(self) -> ExtractedDistributionIdentifier:
        """Return the computed identifier for this extracted data item."""
        return self._get_identifier(ExtractedDistributionIdentifier)

    @computed_field  # type: ignore[prop-decorator]
    @property
    def stableTargetId(self) -> MergedDistributionIdentifier:  # noqa: N802
        """Return the computed stableTargetId for this extracted data item."""
        return self._get_stable_target_id(MergedDistributionIdentifier)


class MergedDistribution(BaseDistribution, MergedItem):
    """The result of merging all extracted data and rules for a distribution."""

    entityType: Annotated[
        Literal["MergedDistribution"], Field(alias="$type", frozen=True)
    ] = "MergedDistribution"
    identifier: Annotated[MergedDistributionIdentifier, Field(frozen=True)]


class AdditiveDistribution(
    _OptionalLists, _OptionalValues, _SparseValues, AdditiveRule
):
    """Rule to add values to merged distribution items."""

    entityType: Annotated[
        Literal["AdditiveDistribution"], Field(alias="$type", frozen=True)
    ] = "AdditiveDistribution"


class SubtractiveDistribution(_OptionalLists, _VariadicValues, SubtractiveRule):
    """Rule to subtract values from merged distribution items."""

    entityType: Annotated[
        Literal["SubtractiveDistribution"], Field(alias="$type", frozen=True)
    ] = "SubtractiveDistribution"


class PreventiveDistribution(_Stem, PreventiveRule):
    """Rule to prevent primary sources for fields of merged distribution items."""

    entityType: Annotated[
        Literal["PreventiveDistribution"], Field(alias="$type", frozen=True)
    ] = "PreventiveDistribution"
    accessRestriction: list[MergedPrimarySourceIdentifier] = []
    accessService: list[MergedPrimarySourceIdentifier] = []
    accessURL: list[MergedPrimarySourceIdentifier] = []
    downloadURL: list[MergedPrimarySourceIdentifier] = []
    issued: list[MergedPrimarySourceIdentifier] = []
    license: list[MergedPrimarySourceIdentifier] = []
    mediaType: list[MergedPrimarySourceIdentifier] = []
    modified: list[MergedPrimarySourceIdentifier] = []
<<<<<<< HEAD
    title: list[MergedPrimarySourceIdentifier] = []
=======
    otherContributor: list[MergedPrimarySourceIdentifier] = []
    projectLeader: list[MergedPrimarySourceIdentifier] = []
    projectManager: list[MergedPrimarySourceIdentifier] = []
    publisher: list[MergedPrimarySourceIdentifier] = []
    researcher: list[MergedPrimarySourceIdentifier] = []
    title: list[MergedPrimarySourceIdentifier] = []


class DistributionRuleSet(_Stem, RuleSet):
    """Set of rules to edit a distribution item."""

    entityType: Annotated[
        Literal["DistributionRuleSet"], Field(alias="$type", frozen=True)
    ] = "DistributionRuleSet"
    additive: AdditiveDistribution
    subtractive: SubtractiveDistribution
    preventive: PreventiveDistribution
>>>>>>> e7ffbf70
<|MERGE_RESOLUTION|>--- conflicted
+++ resolved
@@ -177,14 +177,6 @@
     license: list[MergedPrimarySourceIdentifier] = []
     mediaType: list[MergedPrimarySourceIdentifier] = []
     modified: list[MergedPrimarySourceIdentifier] = []
-<<<<<<< HEAD
-    title: list[MergedPrimarySourceIdentifier] = []
-=======
-    otherContributor: list[MergedPrimarySourceIdentifier] = []
-    projectLeader: list[MergedPrimarySourceIdentifier] = []
-    projectManager: list[MergedPrimarySourceIdentifier] = []
-    publisher: list[MergedPrimarySourceIdentifier] = []
-    researcher: list[MergedPrimarySourceIdentifier] = []
     title: list[MergedPrimarySourceIdentifier] = []
 
 
@@ -196,5 +188,4 @@
     ] = "DistributionRuleSet"
     additive: AdditiveDistribution
     subtractive: SubtractiveDistribution
-    preventive: PreventiveDistribution
->>>>>>> e7ffbf70
+    preventive: PreventiveDistribution