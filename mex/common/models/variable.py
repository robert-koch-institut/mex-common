"""A single piece of information within a resource."""

from typing import Annotated, ClassVar, Literal

from pydantic import Field, computed_field

from mex.common.models.base.extracted_data import ExtractedData
from mex.common.models.base.merged_item import MergedItem
from mex.common.models.base.model import BaseModel
from mex.common.models.base.rules import (
    AdditiveRule,
    PreventiveRule,
    RuleSet,
    SubtractiveRule,
)
from mex.common.types import (
    ExtractedVariableIdentifier,
    MergedPrimarySourceIdentifier,
    MergedResourceIdentifier,
    MergedVariableGroupIdentifier,
    MergedVariableIdentifier,
    Text,
)

DataTypeStr = Annotated[
    str,
    Field(examples=["integer", "string", "image", "int55", "number"]),
]


class _Stem(BaseModel):
    stemType: ClassVar[Annotated[Literal["Variable"], Field(frozen=True)]] = "Variable"


class _OptionalLists(_Stem):
    belongsTo: list[MergedVariableGroupIdentifier] = []
    description: list[Text] = []
    valueSet: list[
        Annotated[
            str,
            Field(
                examples=[
                    "Ja, stark eingeschränkt",
                    "Ja, etwas eingeschränkt",
                    "Nein, überhaupt nicht eingeschränkt",
                ],
            ),
        ]
    ] = []


class _RequiredLists(_Stem):
    label: Annotated[
        list[
            Annotated[
                Text,
                Field(
                    examples=[
                        {"language": "de", "value": "Mehrere Treppenabsätze steigen"}
                    ],
                ),
            ]
        ],
        Field(min_length=1),
    ]
    usedIn: Annotated[list[MergedResourceIdentifier], Field(min_length=1)]


class _SparseLists(_Stem):
    label: list[
        Annotated[
            Text,
            Field(
                examples=[
                    {"language": "de", "value": "Mehrere Treppenabsätze steigen"}
                ],
            ),
        ]
    ] = []
    usedIn: list[MergedResourceIdentifier] = []


class _OptionalValues(_Stem):
    codingSystem: (
        Annotated[
            str,
<<<<<<< HEAD
            Field(examples=["SF-36 Version 1"]),
        ]
        | None
    ) = None
    dataType: DataTypeStr | None = None
=======
            Field(
                examples=["SF-36 Version 1"],
            ),
        ]
        | None
    ) = None
    dataType: DataType | None = None
>>>>>>> 57e8c94d


class _VariadicValues(_Stem):
    codingSystem: list[
        Annotated[
            str,
            Field(
                examples=["SF-36 Version 1"],
            ),
        ]
    ] = []
<<<<<<< HEAD
    dataType: list[DataTypeStr] = []
=======
    dataType: list[DataType] = []
>>>>>>> 57e8c94d


class BaseVariable(_OptionalLists, _RequiredLists, _OptionalValues):
    """All fields for a valid variable except for provenance."""


class ExtractedVariable(BaseVariable, ExtractedData):
    """An automatically extracted metadata set describing a variable."""

    entityType: Annotated[
        Literal["ExtractedVariable"], Field(alias="$type", frozen=True)
    ] = "ExtractedVariable"

    @computed_field  # type: ignore[prop-decorator]
    @property
    def identifier(self) -> ExtractedVariableIdentifier:
        """Return the computed identifier for this extracted data item."""
        return self._get_identifier(ExtractedVariableIdentifier)

    @computed_field  # type: ignore[prop-decorator]
    @property
    def stableTargetId(self) -> MergedVariableIdentifier:  # noqa: N802
        """Return the computed stableTargetId for this extracted data item."""
        return self._get_stable_target_id(MergedVariableIdentifier)


class MergedVariable(BaseVariable, MergedItem):
    """The result of merging all extracted data and rules for a variable."""

    entityType: Annotated[
        Literal["MergedVariable"], Field(alias="$type", frozen=True)
    ] = "MergedVariable"
    identifier: Annotated[MergedVariableIdentifier, Field(frozen=True)]


class AdditiveVariable(_OptionalLists, _SparseLists, _OptionalValues, AdditiveRule):
    """Rule to add values to merged variable items."""

    entityType: Annotated[
        Literal["AdditiveVariable"], Field(alias="$type", frozen=True)
    ] = "AdditiveVariable"


class SubtractiveVariable(
    _OptionalLists, _SparseLists, _VariadicValues, SubtractiveRule
):
    """Rule to subtract values from merged variable items."""

    entityType: Annotated[
        Literal["SubtractiveVariable"], Field(alias="$type", frozen=True)
    ] = "SubtractiveVariable"


class PreventiveVariable(_Stem, PreventiveRule):
    """Rule to prevent primary sources for fields of merged variable items."""

    entityType: Annotated[
        Literal["PreventiveVariable"], Field(alias="$type", frozen=True)
    ] = "PreventiveVariable"
    belongsTo: list[MergedPrimarySourceIdentifier] = []
    codingSystem: list[MergedPrimarySourceIdentifier] = []
    dataType: list[MergedPrimarySourceIdentifier] = []
    description: list[MergedPrimarySourceIdentifier] = []
    label: list[MergedPrimarySourceIdentifier] = []
    usedIn: list[MergedPrimarySourceIdentifier] = []
    valueSet: list[MergedPrimarySourceIdentifier] = []


class _BaseRuleSet(_Stem, RuleSet):
    additive: AdditiveVariable
    subtractive: SubtractiveVariable
    preventive: PreventiveVariable


class VariableRuleSetRequest(_BaseRuleSet):
    """Set of rules to create or update a variable item."""

    entityType: Annotated[
        Literal["VariableRuleSetRequest"], Field(alias="$type", frozen=True)
    ] = "VariableRuleSetRequest"


class VariableRuleSetResponse(_BaseRuleSet):
    """Set of rules to retrieve a variable item."""

    entityType: Annotated[
        Literal["VariableRuleSetResponse"], Field(alias="$type", frozen=True)
    ] = "VariableRuleSetResponse"
    stableTargetId: MergedVariableIdentifier<|MERGE_RESOLUTION|>--- conflicted
+++ resolved
@@ -22,6 +22,10 @@
     Text,
 )
 
+CodingSystemStr = Annotated[
+    str,
+    Field(examples=["SF-36 Version 1"]),
+]
 DataTypeStr = Annotated[
     str,
     Field(examples=["integer", "string", "image", "int55", "number"]),
@@ -81,40 +85,13 @@
 
 
 class _OptionalValues(_Stem):
-    codingSystem: (
-        Annotated[
-            str,
-<<<<<<< HEAD
-            Field(examples=["SF-36 Version 1"]),
-        ]
-        | None
-    ) = None
+    codingSystem: CodingSystemStr | None = None
     dataType: DataTypeStr | None = None
-=======
-            Field(
-                examples=["SF-36 Version 1"],
-            ),
-        ]
-        | None
-    ) = None
-    dataType: DataType | None = None
->>>>>>> 57e8c94d
 
 
 class _VariadicValues(_Stem):
-    codingSystem: list[
-        Annotated[
-            str,
-            Field(
-                examples=["SF-36 Version 1"],
-            ),
-        ]
-    ] = []
-<<<<<<< HEAD
+    codingSystem: list[CodingSystemStr] = []
     dataType: list[DataTypeStr] = []
-=======
-    dataType: list[DataType] = []
->>>>>>> 57e8c94d
 
 
 class BaseVariable(_OptionalLists, _RequiredLists, _OptionalValues):
