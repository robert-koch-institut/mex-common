from typing import Annotated, Literal

from pydantic import Field

from mex.common.models.base import BaseModel
from mex.common.models.extracted_data import ExtractedData
from mex.common.models.merged_item import MergedItem
from mex.common.types import (
    ActivityType,
    ExtractedActivityIdentifier,
    Link,
    MergedActivityIdentifier,
    MergedContactPointIdentifier,
    MergedOrganizationalUnitIdentifier,
    MergedOrganizationIdentifier,
    MergedPersonIdentifier,
    Text,
    Theme,
    YearMonth,
    YearMonthDay,
)


class BaseActivity(BaseModel):
    """The context a resource was generated in.

    This may be a project, an area of work or an administrative procedure.
    """

    abstract: list[Text] = []
    activityType: list[
        Annotated[
            ActivityType, Field(examples=["https://mex.rki.de/item/activity-type-1"])
        ]
    ] = []
    alternativeTitle: list[Text] = []
    contact: Annotated[
        list[
            MergedOrganizationalUnitIdentifier
            | MergedPersonIdentifier
            | MergedContactPointIdentifier,
        ],
        Field(min_length=1),
    ]
    documentation: list[Link] = []
<<<<<<< HEAD
    end: list[YearMonthDay | YearMonth] = []
    externalAssociate: list[OrganizationID | PersonID] = []
    funderOrCommissioner: list[OrganizationID] = []
=======
    end: list[
        Annotated[Timestamp, Field(examples=["2024-01-17", "2024", "2024-01"])]
    ] = []
    externalAssociate: list[MergedOrganizationIdentifier | MergedPersonIdentifier] = []
    funderOrCommissioner: list[MergedOrganizationIdentifier] = []
>>>>>>> 91388c56
    fundingProgram: list[str] = []
    involvedPerson: list[MergedPersonIdentifier] = []
    involvedUnit: list[MergedOrganizationalUnitIdentifier] = []
    isPartOfActivity: list[MergedActivityIdentifier] = []
    publication: list[Link] = []
    responsibleUnit: Annotated[
        list[MergedOrganizationalUnitIdentifier], Field(min_length=1)
    ]
    shortName: list[Text] = []
<<<<<<< HEAD
    start: list[YearMonthDay | YearMonth] = []
    succeeds: list[ActivityID] = []
=======
    start: list[
        Annotated[Timestamp, Field(examples=["2023-01-16", "2023", "2023-02"])]
    ] = []
    succeeds: list[MergedActivityIdentifier] = []
>>>>>>> 91388c56
    theme: list[
        Annotated[Theme, Field(examples=["https://mex.rki.de/item/theme-1"])]
    ] = []
    title: Annotated[list[Text], Field(min_length=1)]
    website: list[Link] = []


class ExtractedActivity(BaseActivity, ExtractedData):
    """An automatically extracted metadata set describing an activity."""

    entityType: Annotated[
        Literal["ExtractedActivity"], Field(alias="$type", frozen=True)
    ] = "ExtractedActivity"
    identifier: Annotated[ExtractedActivityIdentifier, Field(frozen=True)]
    stableTargetId: MergedActivityIdentifier


class MergedActivity(BaseActivity, MergedItem):
    """The result of merging all extracted data and rules for an activity."""

    entityType: Annotated[
        Literal["MergedActivity"], Field(alias="$type", frozen=True)
    ] = "MergedActivity"
    identifier: Annotated[MergedActivityIdentifier, Field(frozen=True)]<|MERGE_RESOLUTION|>--- conflicted
+++ resolved
@@ -43,17 +43,9 @@
         Field(min_length=1),
     ]
     documentation: list[Link] = []
-<<<<<<< HEAD
     end: list[YearMonthDay | YearMonth] = []
-    externalAssociate: list[OrganizationID | PersonID] = []
-    funderOrCommissioner: list[OrganizationID] = []
-=======
-    end: list[
-        Annotated[Timestamp, Field(examples=["2024-01-17", "2024", "2024-01"])]
-    ] = []
     externalAssociate: list[MergedOrganizationIdentifier | MergedPersonIdentifier] = []
     funderOrCommissioner: list[MergedOrganizationIdentifier] = []
->>>>>>> 91388c56
     fundingProgram: list[str] = []
     involvedPerson: list[MergedPersonIdentifier] = []
     involvedUnit: list[MergedOrganizationalUnitIdentifier] = []
@@ -63,15 +55,8 @@
         list[MergedOrganizationalUnitIdentifier], Field(min_length=1)
     ]
     shortName: list[Text] = []
-<<<<<<< HEAD
     start: list[YearMonthDay | YearMonth] = []
-    succeeds: list[ActivityID] = []
-=======
-    start: list[
-        Annotated[Timestamp, Field(examples=["2023-01-16", "2023", "2023-02"])]
-    ] = []
     succeeds: list[MergedActivityIdentifier] = []
->>>>>>> 91388c56
     theme: list[
         Annotated[Theme, Field(examples=["https://mex.rki.de/item/theme-1"])]
     ] = []
