from pydantic import Field

from mex.common.models.base import BaseModel
from mex.common.models.extracted_data import ExtractedData
from mex.common.models.merged_item import MergedItem
from mex.common.types import (
    ActivityID,
    ContactPointID,
    Identifier,
    Link,
    OrganizationalUnitID,
    OrganizationID,
    PersonID,
    Text,
    Theme,
    Timestamp,
    VocabularyEnum,
)


class ActivityType(VocabularyEnum):
    """The activity type."""

    __vocabulary__ = "activity-type"


class BaseActivity(BaseModel):
    """The context a resource was generated in.

    This may be a project, an area of work or an administrative procedure.
    """

    stableTargetId: ActivityID
    abstract: list[Text] = []
    activityType: list[ActivityType] = Field(
        [], examples=["https://mex.rki.de/item/activity-type-1"]
    )
    alternativeTitle: list[Text] = []
    contact: list[OrganizationalUnitID | PersonID | ContactPointID] = Field(
        ...,
        examples=[Identifier.generate(seed=42)],
        min_length=1,
    )
    documentation: list[Link] = []
    end: list[Timestamp] = Field(
        [],
        examples=["2024-01-17", "2024", "2024-01"],
    )
    externalAssociate: list[OrganizationalUnitID | PersonID] = []
    funderOrCommissioner: list[OrganizationID] = []
    fundingProgram: list[str] = []
    involvedPerson: list[PersonID] = []
    involvedUnit: list[OrganizationalUnitID] = []
    isPartOfActivity: list[ActivityID] = []
    publication: list[Link] = []
    responsibleUnit: list[OrganizationalUnitID] = Field(
        ...,
        min_length=1,
    )
    shortName: list[Text] = []
    start: list[Timestamp] = Field(
        [],
        examples=["2023-01-16", "2023", "2023-02"],
    )
    succeeds: list[ActivityID] = []
<<<<<<< HEAD
    theme: list[Theme] = Field([], examples=["https://mex.rki.de/concept/theme-1"])
    title: list[Text] = Field(..., min_length=1)
=======
    theme: list[Theme] = Field([], examples=["https://mex.rki.de/item/theme-1"])
    title: list[Text] = Field(..., min_items=1)
>>>>>>> fc8f44a9
    website: list[Link] = []


class ExtractedActivity(BaseActivity, ExtractedData):
    """An automatically extracted metadata set describing an activity."""


class MergedActivity(BaseActivity, MergedItem):
    """The result of merging all extracted data and rules for an activity."""<|MERGE_RESOLUTION|>--- conflicted
+++ resolved
@@ -63,13 +63,8 @@
         examples=["2023-01-16", "2023", "2023-02"],
     )
     succeeds: list[ActivityID] = []
-<<<<<<< HEAD
-    theme: list[Theme] = Field([], examples=["https://mex.rki.de/concept/theme-1"])
+    theme: list[Theme] = Field([], examples=["https://mex.rki.de/item/theme-1"])
     title: list[Text] = Field(..., min_length=1)
-=======
-    theme: list[Theme] = Field([], examples=["https://mex.rki.de/item/theme-1"])
-    title: list[Text] = Field(..., min_items=1)
->>>>>>> fc8f44a9
     website: list[Link] = []
 
 
