"""The context a resource was generated in.

This may be a project, an area of work or an administrative procedure.
"""

from typing import Annotated, ClassVar, Literal

from pydantic import AfterValidator, Field, computed_field

from mex.common.models.base.extracted_data import ExtractedData
from mex.common.models.base.merged_item import MergedItem
from mex.common.models.base.model import BaseModel
from mex.common.models.base.rules import (
    AdditiveRule,
    PreventiveRule,
    RuleSet,
    SubtractiveRule,
)
from mex.common.types import (
    ActivityType,
    ExtractedActivityIdentifier,
    Identifier,
    Link,
    MergedActivityIdentifier,
    MergedBibliographicResourceIdentifier,
    MergedContactPointIdentifier,
    MergedOrganizationalUnitIdentifier,
    MergedOrganizationIdentifier,
    MergedPersonIdentifier,
    MergedPrimarySourceIdentifier,
    Text,
    Theme,
    Year,
    YearMonth,
    YearMonthDay,
)


class _Stem(BaseModel):
    stemType: ClassVar[Annotated[Literal["Activity"], Field(frozen=True)]] = "Activity"


class _OptionalLists(_Stem):
    abstract: list[Text] = []
    activityType: list[ActivityType] = []
    alternativeTitle: list[Text] = []
    documentation: list[Link] = []
<<<<<<< HEAD
    end: list[YearMonthDay | YearMonth | Year] = []
    externalAssociate: list[MergedOrganizationIdentifier | MergedPersonIdentifier] = []
=======
    end: list[YearMonthDay | YearMonth] = []
    externalAssociate: list[
        Annotated[
            MergedOrganizationIdentifier | MergedPersonIdentifier,
            AfterValidator(Identifier),
        ]
    ] = []
>>>>>>> 6c4ab4a5
    funderOrCommissioner: list[MergedOrganizationIdentifier] = []
    fundingProgram: list[str] = []
    involvedPerson: list[MergedPersonIdentifier] = []
    involvedUnit: list[MergedOrganizationalUnitIdentifier] = []
    isPartOfActivity: list[MergedActivityIdentifier] = []
    publication: list[MergedBibliographicResourceIdentifier] = []
    shortName: list[Text] = []
    start: list[YearMonthDay | YearMonth | Year] = []
    succeeds: list[MergedActivityIdentifier] = []
    theme: list[Theme] = []
    website: list[Link] = []


class _RequiredLists(_Stem):
    contact: Annotated[
        list[
            Annotated[
                MergedOrganizationalUnitIdentifier
                | MergedPersonIdentifier
                | MergedContactPointIdentifier,
                AfterValidator(Identifier),
            ]
        ],
        Field(min_length=1),
    ]
    responsibleUnit: Annotated[
        list[MergedOrganizationalUnitIdentifier], Field(min_length=1)
    ]
    title: Annotated[list[Text], Field(min_length=1)]


class _SparseLists(_Stem):
    contact: list[
        Annotated[
            MergedOrganizationalUnitIdentifier
            | MergedPersonIdentifier
            | MergedContactPointIdentifier,
            AfterValidator(Identifier),
        ]
    ] = []
    responsibleUnit: list[MergedOrganizationalUnitIdentifier] = []
    title: list[Text] = []


class BaseActivity(_OptionalLists, _RequiredLists):
    """All fields for a valid activity except for provenance."""


class ExtractedActivity(BaseActivity, ExtractedData):
    """An automatically extracted metadata set describing an activity."""

    entityType: Annotated[
        Literal["ExtractedActivity"], Field(alias="$type", frozen=True)
    ] = "ExtractedActivity"

    @computed_field  # type: ignore[prop-decorator]
    @property
    def identifier(self) -> ExtractedActivityIdentifier:
        """Return the computed identifier for this extracted data item."""
        return self._get_identifier(ExtractedActivityIdentifier)

    @computed_field  # type: ignore[prop-decorator]
    @property
    def stableTargetId(self) -> MergedActivityIdentifier:  # noqa: N802
        """Return the computed stableTargetId for this extracted data item."""
        return self._get_stable_target_id(MergedActivityIdentifier)


class MergedActivity(BaseActivity, MergedItem):
    """The result of merging all extracted data and rules for an activity."""

    entityType: Annotated[
        Literal["MergedActivity"], Field(alias="$type", frozen=True)
    ] = "MergedActivity"
    identifier: Annotated[MergedActivityIdentifier, Field(frozen=True)]


class AdditiveActivity(_OptionalLists, _SparseLists, AdditiveRule):
    """Rule to add values to merged activity items."""

    entityType: Annotated[
        Literal["AdditiveActivity"], Field(alias="$type", frozen=True)
    ] = "AdditiveActivity"


class SubtractiveActivity(_OptionalLists, _SparseLists, SubtractiveRule):
    """Rule to subtract values from merged activity items."""

    entityType: Annotated[
        Literal["SubtractiveActivity"], Field(alias="$type", frozen=True)
    ] = "SubtractiveActivity"


class PreventiveActivity(_Stem, PreventiveRule):
    """Rule to prevent primary sources for fields of merged activity items."""

    entityType: Annotated[
        Literal["PreventiveActivity"], Field(alias="$type", frozen=True)
    ] = "PreventiveActivity"
    abstract: list[MergedPrimarySourceIdentifier] = []
    activityType: list[MergedPrimarySourceIdentifier] = []
    alternativeTitle: list[MergedPrimarySourceIdentifier] = []
    contact: list[MergedPrimarySourceIdentifier] = []
    documentation: list[MergedPrimarySourceIdentifier] = []
    end: list[MergedPrimarySourceIdentifier] = []
    externalAssociate: list[MergedPrimarySourceIdentifier] = []
    funderOrCommissioner: list[MergedPrimarySourceIdentifier] = []
    fundingProgram: list[MergedPrimarySourceIdentifier] = []
    involvedPerson: list[MergedPrimarySourceIdentifier] = []
    involvedUnit: list[MergedPrimarySourceIdentifier] = []
    isPartOfActivity: list[MergedPrimarySourceIdentifier] = []
    publication: list[MergedPrimarySourceIdentifier] = []
    responsibleUnit: list[MergedPrimarySourceIdentifier] = []
    shortName: list[MergedPrimarySourceIdentifier] = []
    start: list[MergedPrimarySourceIdentifier] = []
    succeeds: list[MergedPrimarySourceIdentifier] = []
    theme: list[MergedPrimarySourceIdentifier] = []
    title: list[MergedPrimarySourceIdentifier] = []
    website: list[MergedPrimarySourceIdentifier] = []


class _BaseRuleSet(_Stem, RuleSet):
    additive: AdditiveActivity
    subtractive: SubtractiveActivity
    preventive: PreventiveActivity


class ActivityRuleSetRequest(_BaseRuleSet):
    """Set of rules to create or update an activity item."""

    entityType: Annotated[
        Literal["ActivityRuleSetRequest"], Field(alias="$type", frozen=True)
    ] = "ActivityRuleSetRequest"


class ActivityRuleSetResponse(_BaseRuleSet):
    """Set of rules to retrieve an activity item."""

    entityType: Annotated[
        Literal["ActivityRuleSetResponse"], Field(alias="$type", frozen=True)
    ] = "ActivityRuleSetResponse"
    stableTargetId: MergedActivityIdentifier<|MERGE_RESOLUTION|>--- conflicted
+++ resolved
@@ -45,18 +45,13 @@
     activityType: list[ActivityType] = []
     alternativeTitle: list[Text] = []
     documentation: list[Link] = []
-<<<<<<< HEAD
     end: list[YearMonthDay | YearMonth | Year] = []
-    externalAssociate: list[MergedOrganizationIdentifier | MergedPersonIdentifier] = []
-=======
-    end: list[YearMonthDay | YearMonth] = []
     externalAssociate: list[
         Annotated[
             MergedOrganizationIdentifier | MergedPersonIdentifier,
             AfterValidator(Identifier),
         ]
     ] = []
->>>>>>> 6c4ab4a5
     funderOrCommissioner: list[MergedOrganizationIdentifier] = []
     fundingProgram: list[str] = []
     involvedPerson: list[MergedPersonIdentifier] = []
