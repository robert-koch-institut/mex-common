--- conflicted
+++ resolved
@@ -29,11 +29,7 @@
 """
 
 
-<<<<<<< HEAD
-def field_to_parameters(name: str, field: FieldInfo) -> list[str]:
-=======
-def _field_to_parameters(field: ModelField) -> list[str]:
->>>>>>> ef16c57c
+def _field_to_parameters(name: str, field: FieldInfo) -> list[str]:
     """Convert a field of a pydantic settings class into parameter declarations.
 
     The field's name and alias are considered. Underscores are replaced with dashes
@@ -53,11 +49,7 @@
     return [f"{d}{n}" for d, n in zip(dashes, names)]
 
 
-<<<<<<< HEAD
-def field_to_option(name: str, settings_cls: type[SettingsType]) -> Option:
-=======
-def _field_to_option(field: ModelField) -> Option:
->>>>>>> ef16c57c
+def _field_to_option(name: str, settings_cls: type[SettingsType]) -> Option:
     """Convert a field of a pydantic settings class into a click option.
 
     Args:
@@ -80,19 +72,11 @@
         field_type = str
         default = json.dumps(field.default, cls=MExEncoder).strip('"')
     return Option(
-<<<<<<< HEAD
-        field_to_parameters(name, field),
+        _field_to_parameters(name, field),
         default=default,
         envvar=settings_cls.get_env_name(name),
         help=field.description,
         is_flag=field.annotation is bool and field.default is False,
-=======
-        _field_to_parameters(field),
-        default=default,
-        envvar=next(iter(field.field_info.extra["env_names"])).upper(),
-        help=field.field_info.description,
-        is_flag=field.type_ is bool and field.default is False,
->>>>>>> ef16c57c
         show_default=True,
         show_envvar=True,
         type=field_type,
@@ -200,13 +184,8 @@
             callback=partial(_callback, func, settings_cls),
             params=[
                 *[
-<<<<<<< HEAD
-                    field_to_option(name, settings_cls)
+                    _field_to_option(name, settings_cls)
                     for name in settings_cls.model_fields
-=======
-                    _field_to_option(field)
-                    for field in settings_cls.__fields__.values()
->>>>>>> ef16c57c
                 ],
                 *meta_parameters,
             ],
