from functools import cache

from mex.common.connector.http import HTTPConnector
from mex.common.settings import BaseSettings


class WikidataQueryServiceConnector(HTTPConnector):
    """Connector class to handle requesting the Wikidata Query Service."""

    TIMEOUT = 80

    def _set_url(self) -> None:
        """Set url of the host."""
<<<<<<< HEAD
        self.url = str(settings.wiki_query_service_url)
=======
        settings = BaseSettings.get()
        self.url = settings.wiki_query_service_url
>>>>>>> ef16c57c

    def _check_availability(self) -> None:
        """Send a GET request to verify the host is available."""
        self.request("GET", params={"format": "json"})

    @cache
    def get_data_by_query(self, query: str) -> list[dict[str, dict[str, str]]]:
        """Run provided query on wikidata using wikidata query service.

        Args:
            query (str): Wikidata query

        Returns:
            list: list of all items found
        """
        params = {"format": "json", "query": query}

        results = self.request("GET", params=params)

        return results["results"]["bindings"]  # type: ignore


class WikidataAPIConnector(HTTPConnector):
    """Connector class to handle requesting the Wikidata API."""

    def _set_url(self) -> None:
        """Set url of the host."""
<<<<<<< HEAD
        self.url = str(settings.wiki_api_url)
=======
        settings = BaseSettings.get()
        self.url = settings.wiki_api_url
>>>>>>> ef16c57c

    def _check_availability(self) -> None:
        """Send a GET request to verify the host is available."""
        self.request(
            "GET", self.url, params={"format": "json", "action": "wbgetentities"}
        )

    @cache
    def get_wikidata_item_details_by_id(self, item_id: str) -> dict[str, str]:
        """Get details of a wikidata item by item id.

        Args:
            item_id (str): wikidata item id

        Returns:
            dict[str, Any]: details of the found item.
        """
        params = {
            "action": "wbgetentities",
            "format": "json",
            "ids": item_id,
            "props": "|".join(
                [
                    "info",
                    "aliases",
                    "labels",
                    "descriptions",
                    "datatype",
                    "claims",
                    "sitelinks",
                    "sitelinks/urls",
                ]
            ),
            "formatversion": "2",
        }

        results = self.request("GET", params=params)
        return results["entities"][item_id]  # type: ignore<|MERGE_RESOLUTION|>--- conflicted
+++ resolved
@@ -11,12 +11,8 @@
 
     def _set_url(self) -> None:
         """Set url of the host."""
-<<<<<<< HEAD
+        settings = BaseSettings.get()
         self.url = str(settings.wiki_query_service_url)
-=======
-        settings = BaseSettings.get()
-        self.url = settings.wiki_query_service_url
->>>>>>> ef16c57c
 
     def _check_availability(self) -> None:
         """Send a GET request to verify the host is available."""
@@ -44,12 +40,8 @@
 
     def _set_url(self) -> None:
         """Set url of the host."""
-<<<<<<< HEAD
+        settings = BaseSettings.get()
         self.url = str(settings.wiki_api_url)
-=======
-        settings = BaseSettings.get()
-        self.url = settings.wiki_api_url
->>>>>>> ef16c57c
 
     def _check_availability(self) -> None:
         """Send a GET request to verify the host is available."""
