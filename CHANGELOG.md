# Changelog

All notable changes to this project will be documented in this file.

The format is based on [Keep a Changelog](https://keepachangelog.com/en/1.0.0/),
and this project adheres to [Semantic Versioning](https://semver.org/spec/v2.0.0.html).

## [Unreleased]

### Added
- RestrictedTextLanguage allowing only EN or DE if confidence >=0.75
- updated test for model schema mapping

### Changes
<<<<<<< HEAD
- detect_language does not support FR, RU or ES anymore.
=======
- bumped cookiecutter template to https://github.com/robert-koch-institut/mex-template/commit/a67c71
>>>>>>> c93ae46a

### Deprecated

### Removed

### Fixed

### Security

## [1.10.0] - 2025-11-20

### Changes
- bumped cookiecutter template to https://github.com/robert-koch-institut/mex-template/commit/6009e2
- organigram lookup now returns lists of units to support organizational units sharing same details like email

## [1.9.0] - 2025-11-03

### Added

- add organigram convenience function to get extracted units

### Changes

- bumped cookiecutter template to https://github.com/robert-koch-institut/mex-template/commit/3c389d

## [1.8.2] - 2025-10-28

### Fixed

- fix TemporalEntity equality check
- fix DistributionRuleSetResponse entity type

## [1.8.1] - 2025-10-22

### Changes

- update mex-model dependency to 4.4

## [1.8.0] - 2025-10-22

### Changes

- move `topological_sort` from extractors to common
- better align mex.common.models with mex-model
- update mex-model dependency to 4.3
- parse_csv now summarizes error logs in batches with amount of successful validations.

## [1.7.0] - 2025-10-17

### Changes

- BREAKING: expects primary source id instead of primary source in:
  - get_merged_ids_by_employee_ids
  - get_merged_ids_by_query_string
  - transform_ldap_persons_to_extracted_persons
  - transform_ldap_functional_accounts_to_extracted_contact_points
  - transform_ldap_persons_with_query_to_extracted_persons
  - transform_ldap_person_to_extracted_person
  - transform_ldap_functional_account_to_extracted_contact_point
  - transform_any_ldap_actor_to_extracted_persons_or_contact_points
  - transform_orcid_person_to_mex_person
  - get_extracted_organizational_unit_with_parents
  - transform_organigram_unit_to_extracted_organizational_unit
  - transform_organigram_units_to_organizational_units
  - transform_wikidata_organizations_to_extracted_organizations
  - transform_wikidata_organization_to_extracted_organization
- BREAKING: returns primary source id dict instead of primary source dict in
    extracted_primary_sources
- BREAKING: email changed typing to annotated str for ContactPoint, OrgUnit and Person

### Removed

- BREAKING: get_primary_sources_by_name
- BREAKING: EMAIL_PATTERN and Email removed from mex.common.types
- BREAKING: EMAIL_FIELDS_BY_CLASS_NAME removed from mex.common.fields

## [1.6.0] - 2025-10-16

### Changes

- updated pydantic to 2.12.2 and pydantic settings to 2.11

## [1.5.1] - 2025-10-07

### Added

- Settings validator to prevent attributes that inherit from BaseSettings

### Changes

- don't require env settings for ldap and wiki tests
- update mex-model to 4.2.1

## [1.5.0] - 2025-09-30

### Added

- bumped pytz to newest version >=2025
- BREAKING: add RKI organization as affiliation to ldap persons

### Fixed

- fixed temporal entity tests for newest pytz version

## [1.4.0] - 2025-09-11

### Added

- added fr, es and ru as selectable languages to Link and Text

### Changes

- make LDAPConnector filter options snake_case and keyword-only

### Removed

- removed unused filter options from LDAPConnector

### Fixed

- fix ldap functional account and user search
- fix error for getting unknown wiki item

## [1.3.0] - 2025-09-02

### Added

- add connector function and transformer to get persons and contact points in one go
- add `deprecated` util to simplify renaming of functions
- add `REQUIRED_FIELDS_BY_CLASS_NAME` and `TEMPORAL_PRECISIONS_BY_FIELD_BY_CLASS_NAMES`
- add models for `Status` and `VersionStatus`

### Changes

- change BackendApiConnector.search_person_in_ldap to allow contact points

### Deprecated

- deprecated multiple ldap functions to be replaced by more precise naming

### Removed

- remove redundant function `get_ldap_persons` to use connector directly instead
- remove unused functions `get_merged_ids_by_email` and `get_ldap_fields`

## [1.2.0] - 2025-08-28

### Added

- add helper function to find organigram unit descendants
- have ndjson sink handle special characters correctly

## [1.1.0] - 2025-08-25

### Added

- add `ensure_list` utility function

### Changes

- BREAKING: change the behavior of merge previews to include blocked values

## [1.0.0] - 2025-08-21

### Added

- add `Validation` enum to `mex.common.types`

### Changes

- BREAKING: change validation argument of `create_merged_item` helper
- BREAKING: change model hash and string computation to faster black2/pickle

### Removed

- BREAKING: remove unused `BaseModel.checksum` method

## [0.65.0] - 2025-07-25

### Added

- add identifier filter to merged and preview fetch endpoints in BackendApiConnector
- add `fetch_all_merged_items` and `get_extracted_item` methods to BackendApiConnector

### Changes

- BREAKING: replace hadPrimarySource with reference field filter in BackendApiConnector
- BREAKING: BackendApiConnector fetch endpoint methods now expect keyword arguments
- bump cookiecutter template to e886ec

## [0.64.0] - 2025-07-24

### Changes

- use default wiki label should there be neither a german nor english label

## [0.63.0] - 2025-07-10

### Added

- BREAKING: add RKI organization as unitOf to organigram units

## [0.62.2] - 2025-07-08

### Fixed

- fix ldap connection resetting

## [0.62.1] - 2025-07-07

### Added

- moved `contains_any_types` over from mex-backend

### Changes

- ensure extracted items are merged in predictable way
- improve a batch of doc-strings with args, raises and return sections

### Fixed

- fix ldap error if ldap connector is >1h old

## [0.62.0] - 2025-06-17

### Added

- running github release action publishes to pypi

### Changes

- use mex-model from pypi instead of github

## [0.61.2] - 2025-06-13

### Changes

- bump mex-model dependency
- get vocabulary model examples dynamically from models

## [0.61.1] - 2025-05-19

### Changes

- improve logging for backend API sink connector

### Fixed

- fix response type of `BackendApiConnector.preview_merged_item` to be `PreviewModel`

## [0.61.0] - 2025-05-16

### Added

- add proportional backoff to too_many_requests responses and configure minimum time

### Changes

- move hash function from ExtractedData to BaseModel
- added fullname attribute to transforming orcid person to mex person

### Removed

- removed `BaseEntity` class to reduce inheritance hierarchy
- remove http retry on forbidden responses

## [0.60.0] - 2025-05-13

### Added

- added MEX_BACKEND_API_PARALLELIZATION and MEX_BACKEND_API_CHUNK_SIZE settings
- added support for sending batches of data to the backend in parallel

### Changes

- bump cookiecutter template to ed5deb

## [0.59.2] - 2025-05-12

### Changes

- update pyarrow and click dependencies
- update mex-model to 3.6.1

## [0.59.1] - 2025-04-29

### Changes

- update mex-model to 3.5.7

### Fixed

- fix ldap connector method signatures

## [0.59.0] - 2025-04-29

### Added

- added `BackendApiConnector` methods to create and update rule-sets
- added `BackendApiConnector` methods to search in wiki, ldap and orcid
- added `BackendApiConnector` methods to fetch and assign identities
- added `limit` parameter to ldap connector and helper functions
- added pre-configured type adapters to all models with an `entityType`
- added `MEX_LDAP_SEARCH_BASE` setting to configure the search domain
- added `metrics` method to connectors to collect cache hits and misses
- added `get_extracted_organizational_unit_with_parents` organigram helper
- added `transform_organigram_unit_to_extracted_organizational_unit` transformer

### Changes

- BREAKING: move MergedModel and RuleSetResponse type adapters to models module
- de-coupled BackendApiIdentityProvider from BackendApiConnector
- moved memory and backend identity provider registration to package init file
- BREAKING: convert ldap connector and related functions from generator to list returns
- reconfigure all cached functions to have a `maxsize` setting
- moved `get_alias_lookup`, `get_list_field_names` and `get_field_names_allowing_none`
  from `BaseModel` class to utils module
- BREAKING: convert organigram functions from generator to list returns
- BREAKING: convert primary-source functions from generator to list return
- BREAKING: moved `split_to_caps` from types to transform module
- BREAKING: moved `normalize` from utils to transform module
- BREAKING: renamed `get_persons_by_name` to `get_ldap_persons`

### Removed

- BREAKING: remove return value from `BackendApiConnector.ingest`
- BREAKING: remove unused `LDAPConnector.get_unit` and `get_units` methods
- BREAKING: remove `get_count_of_found_persons_by_name` to avoid duplicate queries
- BREAKING: removed `member_of` validation for ldap persons
- BREAKING: removed `get_all_extracted_primary_sources` helper

## [0.58.3] - 2025-04-24

### Added

- Also allow raw request of HTTPConnector

## [0.58.2] - 2025-04-22

### Changes

- increase read timeout limit for BackendApiSink

## [0.58.1] - 2025-04-17

### Changes

- log model info on sink errors

## [0.58.0] - 2025-04-11

### Changes

- move ingest timeout configuration from BackendAPIConnector to BackendApiSink
- wrap read time out errors of http connector in a custom timed error
- add proportional backoff to http connector: the longer it took, the longer we chill
- use watch decorator on sinks to only log once every 1000 write ops

## [0.57.0] - 2025-04-09

### Added

- add pagination to orcid connector search method
- add caching to orcid single item lookup
- add support for multiple emails to orcid transform

### Changes

- BREAKING: dissolve aux-extractor model folders into single files
- BREAKING: clean-up orcid connector method and extract function names
- BREAKING: require orcid primary source as parameter to transform function
- make orcid family and given names optional to validate all data
- rename private _get_organization_details to public get_wikidata_organization

### Removed

- drop stale DataType type
- remove unused LDAPConnector.PAGE_SIZE
- BREAKING: removed unused MEX_WIKI_QUERY_SERVICE_URL setting
- BREAKING: removed unused WikidataQueryServiceConnector class
- BREAKING: removed unused search_organization_by_label extract function
- BREAKING: removed unused get_count_of_found_organizations_by_label extract function
- BREAKING: removed unused search_organizations_by_label extract function
- BREAKING: removed unused get_extracted_organization_from_wikidata helper function

## [0.56.1] - 2025-03-31

### Added

- ALL_TYPES_BY_FIELDS_BY_CLASS_NAMES and VOCABULARIES_BY_FIELDS_BY_CLASS_NAMES lookups

### Changes

- update ruff and apply TC006 fixes

## [0.56.0] - 2025-03-27

### Added

- extract method for orcid can now obtain multiple results (orcid records)

## [0.55.0] - 2025-03-21

### Changes

- BREAKING: wrap function around watch decorator accepting log_interval parameter
- increase parse_csv default chunksize to 10000 and log chunks instead of rows

## [0.54.4] - 2025-03-20

### Changes

- reduce chunk size for backend api sink to avoid timeouts

## [0.54.3] - 2025-03-18

### Fixed

- stop stringifying backend identity provider url parameters

## [0.54.2] - 2025-03-05

### Fixed

- remove unsafe pytest import from testing plugin

## [0.54.1] - 2025-02-28

### Changes

- BREAKING: mex-model to 3.5.6: make doi pattern more lenient

## [0.54.0] - 2025-02-27

### Changes

- BREAKING: mex-model to 3.5.5: update patterns and examples for URL fields

## [0.53.0] - 2025-02-26

### Added

- BREAKING: filter for had_primary_source to backend api connector

## [0.52.2] - 2025-02-24

### Fixed

- temporarily pin pydantic settings version to bypass error in settings update.

## [0.52.1] - 2025-02-24

## [0.52.0] - 2025-02-19

### Added

- Connector class for retrieving ORCID data by ID or name
- methods for extracting data from orcid
- methods to transform from OrcidPerson to mex person
- model class for orcid data
- unit tests for orcid connector

## [0.51.1] - 2025-02-13

### Fixed

- expand the pattern for DOI Urls as these can also contain lowercase letters

## [0.51.0] - 2025-02-11

### Added

- add entry for `s3` to sink settings enum

### Changes

- add `AnyMergedModel` to the allowed types for `Sink.load` methods
- but let BackendApiSink throw an error, when merged items are loaded
- make local typevars private and give them speaking names

## [0.50.0] - 2025-02-06

### Changes

- BREAKING: move ItemsContainer and PaginatedItemsContainer to mex.common.models
- BREAKING: replace post_extracted_items with ingest and allow AnyRuleSetResponses
- allow AnyRuleSetResponses as arguments to sinks
- BREAKING: sinks now yield the models they loaded, instead of just their identifiers

## [0.49.3] - 2025-01-29

### Changes

- update mex-model to 3.5.1

### Fixed

- fix regex pattern for GndIdStr in organization models

## [0.49.2] - 2025-01-29

### Fixed

- do not wrap field types in `setValues` in mapping rules in another list

## [0.49.1] - 2025-01-29

### Fixed

- reduce Filter classes to a single list field of `FilterField` items

## [0.49.0] - 2025-01-29

### Added

- new (partially generic) classes for defining Mapping and Filter fields and rules

### Changes

- BREAKING: replaced dynamic Mapping and Filter classes with static ones

### Deprecated

- use FILTER_MODEL_CLASSES_BY_NAME instead of FILTER_MODEL_BY_EXTRACTED_CLASS_NAME
- use MAPPING_MODEL_CLASSES_BY_NAME instead of MAPPING_MODEL_BY_EXTRACTED_CLASS_NAME

## [0.48.0] - 2025-01-28

### Added

- add a sink registry with `register_sink` and `get_sink` functions
- add a multi-sink implementation, akin to `mex.extractors.load`

### Changes

- BREAKING: convert post_to_backend_api to BackendApiSink
- BREAKING: convert write_ndjson to NdjsonSink
- backend and ndjson sinks log progress only in batches
- increase timeout and decrease chunk size for backend API sink
- port backend identity provider implementation from editor/extractors to common
- allow backend and graph as identity provider setting to simplify setting subclasses,
  even though graph is not implemented in mex-common
- BREAKING: make backend api connector response models generic, to keep DRY

## [0.47.1] - 2025-01-24

### Fixed

- skip None values when merging extracted and rule items

## [0.47.0] - 2025-01-23

### Added

- merging logic to mex-common

## [0.46.0] - 2025-01-09

### Added

- BREAKING: add nested models (Text, Link) to *all* lookups in `mex.common.fields`

### Changes

- BREAKING: move `GenericFieldInfo` from `models.base.field_info` to `utils`
- BREAKING: move `get_all_fields` from `BaseModel` to `utils` to support all base models

## [0.45.0] - 2024-12-18

### Changes

- BREAKING: change type of distribution.title to an array of texts

## [0.44.0] - 2024-12-12

### Changes

- updated ldap search from name and familyname to one single attribute "displayname"

## [0.43.0] - 2024-12-10

### Added

- add preview models for merged items without cardinality validation
- BREAKING: preview models are now part of all `mex.common.fields` lookups
- add `BackendApiConnector.fetch_preview_items` for fetching previews

### Deprecated

- stop using `ExtractedData`, use `AnyExtractedModel` instead
- stop using `MergedItem`, use `AnyMergedModel` instead
- stop using `AdditiveRule`, use `AnyAdditiveRule` instead
- stop using `SubtractiveRule`, use `AnySubtractiveRule` instead
- stop using `PreventiveRule`, use `AnyPreventiveRule` instead
- stop using `BaseEntity`, use a concrete union instead

### Removed

- removed deprecated `BulkInsertResponse` as alias for `IdentifiersResponse`
- removed unused module export of `mex.common.models.generate_entity_filter_schema`
- removed unused module export of `mex.common.models.generate_mapping_schema`
- drop export `models.ExtractedPrimarySourceIdentifier`, import from `types` instead
- drop export `models.MergedPrimarySourceIdentifier`, import from `types` instead

## [0.42.0] - 2024-12-02

### Added

- add vocabulary and temporal unions and lookups to `mex.common.types`
- add `mex.common.fields` with field type by class name lookups

### Changes

- wikidata helper now optionally accepts wikidata primary source
- set default empty rules to all of the rule-set models
- pin pydantic to sub 2.10 (for now) because of breaking changes

### Fixed

- switch HTTP method for preview endpoint to `POST`
- add optional values to variadic values for distribution models
- make `endpointDescription` optional for variadic access platform models

## [0.41.0] - 2024-11-18

### Added

- organigram extraction checks for duplicate emails/labels in different organigram units

### Changes

- upgrade mex-model dependency to version 3.2

## [0.40.0] - 2024-10-28

### Changes

- upgrade mex-model dependency to version 3.1

### Fixed

- fix typo in `repositoryURL` of bibliographic resources
- make identifier and stableTargetId of ExtractedBibliographicResource computed fields

## [0.39.0] - 2024-10-28

### Added

- added new consent and bibliography reference models and vocabs
- added doi field to resource models
- helper function for primary source look up

### Changes

- upgrade mex-model dependency to version 3
- make ruff linter config opt-out, instead of opt-in
- make instances of extracted data hashable
- BREAKING: Wikidata convenience function refactored and renamed to 'helper'
- wikidata helper function split between mex-common and mex-extractors
- code de-duplication: fixture extracted_primary_sources uses function-part of helper
- split up YearMonth and Year temporal types and improved patterns
- applied all changes to model fields according to model v3
- update LOINC pattern

### Fixed

- fix temporal entity schemas

## [0.38.0] - 2024-10-11

### Added

- add pattern constants for vocabs, emails, urls and ids to types module
- add regex pattern to json schema of identifier fields
- automatically add examples and useScheme to json schema of enum fields

### Changes

- BREAKING: use `identifier` instead of `stableTargetId` to get merged item from backend
- ensure identifier unions are typed to generic `Identifier` instead of the first match
  to signal that we don't actually know which of the union types is correct
- unify pydantic schema configuration for all types
- consistently parse emails, identifiers and temporals in models to their type, not str
- consistently serialize emails, ids and temporals in models to str, not their type
- make instances of Link type hashable, to harmonize them with Text models

### Removed

- drop manual examples from enum fields, because they are autogenerated now
- BREAKING: remove `MEX_ID_PATTERN` from types, in favor of `IDENTIFIER_PATTERN`
- BREAKING: make public `MEX_ID_ALPHABET` constant from identifier module private
- BREAKING: remove `__str__` methods from Text and Link classes
- BREAKING: drop support for parsing UUIDs as Identifiers, this was unused
- BREAKING: drop support for parsing Links from markdown syntax, this was unused
- BREAKING: remove pydantic1-style `validate` methods from all type models
- BREAKING: `BackendApiConnector.post_models` in favor of `post_extracted_items`

## [0.37.0] - 2024-10-01

### Added

- added methods for extracting persons by name or ID from ldap
- `contains_only_types` to check if fields are annotated as desired
- `group_fields_by_class_name` utility to simplify filtered model/field lookups
- new parameters to `get_inner_types` to customize what to unpack

## [0.36.1] - 2024-09-16

### Fixed

- pin pytz to 2024.1, as stopgap for MX-1703

## [0.36.0] - 2024-09-09

### Added

- added `BackendApiConnector` methods to cover all current (and near future) endpoints:
  `fetch_extracted_items`, `fetch_merged_items`, `get_merged_item`,
  `preview_merged_item` and `get_rule_set`
- complete the list of exported names in `models` and `types` modules

### Deprecated

- deprecated `BackendApiConnector.post_models` in favor of `post_extracted_items`

### Removed

- containerize section from release pipeline

### Fixed

- added the `rki/mex` user-agent to all requests of the HTTPConnector

## [0.35.0] - 2024-08-20

### Changes

- update cruft and loosen up pyproject dependencies
- harmonize signatures/docs of pydantic core/json schema manipulating methods

### Fixed

- fix schema tests not starting with diverging model names in common and mex-model
- fix serialization for temporal entity instances within pydantic models

## [0.34.0] - 2024-08-12

### Added

- wikidata fixtures to pytest plugin: wikidata_organization_raw, wikidata_organization,
  mocked_wikidata
- convenience function `get_merged_organization_id_by_query_with_extract_transform_and_load`
  for getting the stableTargetId of an organization, while transforming and loading the
  organization using the provided load function
- models for rule-set requests and responses along with typing and lookups
- add `BaseT` models to the exported names of `mex.common.models`
- add `MEX_ID_PATTERN` to the exported names of `mex.common.types`

### Changes

- move all base models and pydantic scaffolding into `mex.common.models.base`
  for a cleaner structure within the growing `models` module

## [0.33.0] - 2024-07-31

### Added

- HTTP connector backoff for 10 retries on 403 from server
- `rki/mex` user agent is sent with query requests via wikidata connector

### Changes

- changed backend api connector payload to "items"

- update wikidata search organization request query, with optional language parameter
  wikidata query search can be enhanced by specifying the language.
  EN is the default language.

## [0.32.0] - 2024-07-23

### Changes

- move log timestamp and coloring into the formatter

### Deprecated

- `mex.common.logging.echo` is deprecated in favor of `logging.info`

### Fixed

- add missing listyness-fix support for computed-fields

## [0.31.0] - 2024-07-17

### Removed

- BREAKING: ability to store different settings instances at the same time. Dependent
  repositories now must bundle all settings in a single class.

## [0.30.0] - 2024-07-16

### Added

- get count of found wikidata organizations

## [0.29.1] - 2024-07-15

## [0.29.0] - 2024-07-12

### Added

- add validator to base model that verifies computed fields can be set but not altered
- new class hierarchy for identifiers: ExtractedIdentifier and MergedIdentifier

### Changes

- improve typing for methods using `Self`
- make local type variables private
- use json instead of pickle to calculate checksum of models
- replace `set_identifiers` validator with computed fields on each extracted model

### Removed

- removed custom stringify method on base entities that included the `identifier` field

### Fixed

- fix typing for `__eq__` arguments

## [0.28.0] - 2024-07-08

### Added

- extract multiple organizations from wikidata

## [0.27.1] - 2024-06-14

### Changes

- update mex-model to version 2.5

## [0.27.0] - 2024-06-10

### Added

- add static class attribute `stemType` to models, containing an unprefixed entityType
- add `AnyRuleModel`, `RULE_MODEL_CLASSES`, `RULE_MODEL_CLASSES_BY_NAME` to models
- add type aliases `AnyPrimitiveType` and `LiteralStringType` to types
- add new utility function `ensure_postfix` for adding postfixes to strings

### Changes

- clean-up and unify `mapping` and `filter` class generation

## [0.26.1] - 2024-05-29

### Fixed

- fix memory identity provider seeding

## [0.26.0] - 2024-05-29

### Added

- add classes for Additive, Preventive and Subtractive rules for all entity types
- add types, lists and lookups for all three rule types to `mex.common.models`

### Changes

- move aux-extractor documentation from readme to `__init__` to have it in sphinx
- move `BaseModel` specific descriptions from class to model to avoid duplication
- BREAKING: move `FILTER_MODEL_BY_EXTRACTED_CLASS_NAME` to `mex.common.models`
- BREAKING: move `MAPPING_MODEL_BY_EXTRACTED_CLASS_NAME` to `mex.common.models`
- BREAKING: change `MEX_PRIMARY_SOURCE_IDENTIFIER` to end in `1`,
  so that it differs from `MEX_PRIMARY_SOURCE_STABLE_TARGET_ID`

## [0.25.1] - 2024-05-21

### Fixed

- isolate settings context before first test

## [0.25.0] - 2024-05-14

### Added

- add `precision` keyword to TemporalEntity constructor
- add transform function for single wikidata organization to extracted organization

### Changes

- add tests for ldap.extract

### Fixed

- fix ldap.extract.get_merged_ids_by_email

## [0.24.0] - 2024-04-12

### Added

- synchronize changes to fields in `BaseSettings` to all active settings subclasses
- added github action for renovatebot

### Changes

- make memory identity provider deterministic (same input args results in same
  stableTargetId and Identifier)
- rework `ContextStore` into `SingletonStore` with more intuitive API
- phase out ambiguous "context" naming in favor of more descriptive "singleton store"
- rename `SettingsContext` to `SETTINGS_STORE` and allow multiple active subclasses
- rename `ConnectorContext` to `CONNECTOR_STORE` removing its context manager functions
- replace `reset_connector_context()` with more consistent `CONNECTOR_STORE.reset()`

### Removed

- removed types `IdentifierT`, `SettingsType`, `ConnectorType` in favor of `typing.Self`
- remove github dependabot configuration

## [0.23.0] - 2024-04-08

### Changes

- return only one org from wikidata, if multiple or no org is found then return None
- filter quotation marks (") from requested wikidata label

## [0.22.0] - 2024-03-19

### Added

- port `get_inner_types` from `mex-backend` to `mex.common.utils`

### Changes

- rename Timestamp class to TemporalEntity
- added subclasses with specific resolution YearMonth, YearMonthDay, YearMonthDayTime
- modernize typing with syntactic sugar
- simplify `BaseModel._get_list_field_names` using `get_inner_types`
- switch from poetry to pdm
- use vocabulary JSON files from mex-model

### Removed

- remove vocabulary JSON files

### Fixed

- date and time validation working and harmonized with mex-model

## [0.21.0] - 2024-03-04

### Added

- add `entityType` type hint to `MExModel` (now `BaseEntity`)
- add types for `AnyBaseModel`, `AnyExtractedModel` and `AnyMergedModel`
- create more specific subclasses of `Identifier` (for extracted and merged)
- expose unions, lists and lookups for `Identifier` subclasses in `mex.common.types`

### Changes

- swap `contextvars.ContextVar` for `mex.common.context.ContextStore`
- move `stableTargetId` property from base models to extracted models
- update typing of identifiers to specific subclasses
- use `Annotated[..., Field(...)]` notation for pydantic field configs
- split up `mex.common.models.base` and move out `MExModel` and `JsonSchemaGenerator`
- rename `MExModel` to `BaseEntity` with only type hints an model config
- declare `hadPrimarySource`, `identifier` and `identifierInPrimarySource` as frozen

### Removed

- absorb unused `BaseExtractedData` into `ExtractedData`
- remove `stableTargetId` property from merged models
- drop support for sinks to accept merged items (now only for extracted data)

## [0.20.0] - 2024-02-22

### Changes

- update cruft and dev dependencies
- randomize test order by default

### Removed

- remove `mex.common.public_api` module and the correlating sinks
- remove `PathWrapper.resolve` and `PathWrapper.raw` methods

### Fixed

- remove `pytest.mark` from fixture in `mex.common.testing.plugin`

## [0.19.4] - 2024-02-15

### Changes

- update cruft and minor dependencies

### Removed

- date-time format validation for mapping model generation

## [0.19.3] - 2024-02-06

### Changes

- update cruft to apply new workflow trigger config
- update poetry and pre-commit dependencies

### Fixed

- fix mex mapping model name

## [0.19.2] - 2024-02-02

### Added

- pytest plugins for random order and parallelized test execution
- move dynamic mapping model generation from mex-assets

### Changes

- `mex.bat test` uses random order and xdist plugins by default

## [0.19.1] - 2024-01-19

### Added

- cruft template link
- workflow that syncs main branch to openCoDE
- constant for MEX_PRIMARY_SOURCE_IDENTIFIER

### Changes

- harmonized boilerplate

### Fixed

- ExtractedData raises proper ValidationError when parsing wrong base type

## [0.19.0] - 2024-01-12

### Added

- add `entityType` field in all extracted and merged models

### Fixed

- wikidata test

## [0.18.2] - 2024-01-11

### Added

- `CHANGELOG.md` documenting notable changes to this project
- a template for pull requests
- language french in language vocabulary

## [0.18.1] - 2024-01-03

### Added

- tests for `mex.common.types.PathWrapper`
- method `is_relative` to `mex.common.types.PathWrapper` to check whether the path is
  relative

### Changes

- resolve base paths of work/assets path fields in settings

### Fixed

- nesting of `mex.common.types.PathWrapper` on instantiation

## [0.18.0] - 2023-12-20

### Changes

- move `Sink` and `IdentityProvider` to `mex.common.types`

### Deprecated

- deprecate `MExModel.get_entity_type`, use `cls.__name__` instead
- deprecate `mex.common.models.MODEL_CLASSES[_BY_ENTITY_TYPE]`,
  use the more precise lists or dicts like `EXTRACTED_MODEL_CLASSES_BY_NAME` instead

## [0.17.1] - 2023-12-20

### Added

- use dmypy for pre-commit type checking

### Fixed

- fix previously undetected typing issue

### Changed

- configure CI linting to install poetry
- update versions<|MERGE_RESOLUTION|>--- conflicted
+++ resolved
@@ -12,11 +12,8 @@
 - updated test for model schema mapping
 
 ### Changes
-<<<<<<< HEAD
 - detect_language does not support FR, RU or ES anymore.
-=======
 - bumped cookiecutter template to https://github.com/robert-koch-institut/mex-template/commit/a67c71
->>>>>>> c93ae46a
 
 ### Deprecated
 
