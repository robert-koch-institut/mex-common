# Changelog

All notable changes to this project will be documented in this file.

The format is based on [Keep a Changelog](https://keepachangelog.com/en/1.0.0/),
and this project adheres to [Semantic Versioning](https://semver.org/spec/v2.0.0.html).

## [Unreleased]

### Added

### Changes

<<<<<<< HEAD
- bump cookiecutter template to ed5deb
- move hash function from ExtractedData to BaseModel

=======
>>>>>>> f727d157
### Deprecated

### Removed

- removed `BaseEntity` class to reduce inheritance hierarchy

### Fixed

### Security

## [0.60.0] - 2025-05-13

### Added

- added MEX_BACKEND_API_PARALLELIZATION and MEX_BACKEND_API_CHUNK_SIZE settings
- added support for sending batches of data to the backend in parallel

### Changes

- bump cookiecutter template to ed5deb

## [0.59.2] - 2025-05-12

### Changes

- update pyarrow and click dependencies
- update mex-model to 3.6.1

## [0.59.1] - 2025-04-29

### Changes

- update mex-model to 3.5.7

### Fixed

- fix ldap connector method signatures

## [0.59.0] - 2025-04-29

### Added

- added `BackendApiConnector` methods to create and update rule-sets
- added `BackendApiConnector` methods to search in wiki, ldap and orcid
- added `BackendApiConnector` methods to fetch and assign identities
- added `limit` parameter to ldap connector and helper functions
- added pre-configured type adapters to all models with an `entityType`
- added `MEX_LDAP_SEARCH_BASE` setting to configure the search domain
- added `metrics` method to connectors to collect cache hits and misses
- added `get_extracted_organizational_unit_with_parents` organigram helper
- added `transform_organigram_unit_to_extracted_organizational_unit` transformer

### Changes

- BREAKING: move MergedModel and RuleSetResponse type adapters to models module
- de-coupled BackendApiIdentityProvider from BackendApiConnector
- moved memory and backend identity provider registration to package init file
- BREAKING: convert ldap connector and related functions from generator to list returns
- reconfigure all cached functions to have a `maxsize` setting
- moved `get_alias_lookup`, `get_list_field_names` and `get_field_names_allowing_none`
  from `BaseModel` class to utils module
- BREAKING: convert organigram functions from generator to list returns
- BREAKING: convert primary-source functions from generator to list return
- BREAKING: moved `split_to_caps` from types to transform module
- BREAKING: moved `normalize` from utils to transform module
- BREAKING: renamed `get_persons_by_name` to `get_ldap_persons`

### Removed

- BREAKING: remove return value from `BackendApiConnector.ingest`
- BREAKING: remove unused `LDAPConnector.get_unit` and `get_units` methods
- BREAKING: remove `get_count_of_found_persons_by_name` to avoid duplicate queries
- BREAKING: removed `member_of` validation for ldap persons
- BREAKING: removed `get_all_extracted_primary_sources` helper

## [0.58.3] - 2025-04-24

### Added

- Also allow raw request of HTTPConnector

## [0.58.2] - 2025-04-22

### Changes

- increase read timeout limit for BackendApiSink

## [0.58.1] - 2025-04-17

### Changes

- log model info on sink errors

## [0.58.0] - 2025-04-11

### Changes

- move ingest timeout configuration from BackendAPIConnector to BackendApiSink
- wrap read time out errors of http connector in a custom timed error
- add proportional backoff to http connector: the longer it took, the longer we chill
- use watch decorator on sinks to only log once every 1000 write ops

## [0.57.0] - 2025-04-09

### Added

- add pagination to orcid connector search method
- add caching to orcid single item lookup
- add support for multiple emails to orcid transform

### Changes

- BREAKING: dissolve aux-extractor model folders into single files
- BREAKING: clean-up orcid connector method and extract function names
- BREAKING: require orcid primary source as parameter to transform function
- make orcid family and given names optional to validate all data
- rename private _get_organization_details to public get_wikidata_organization

### Removed

- drop stale DataType type
- remove unused LDAPConnector.PAGE_SIZE
- BREAKING: removed unused MEX_WIKI_QUERY_SERVICE_URL setting
- BREAKING: removed unused WikidataQueryServiceConnector class
- BREAKING: removed unused search_organization_by_label extract function
- BREAKING: removed unused get_count_of_found_organizations_by_label extract function
- BREAKING: removed unused search_organizations_by_label extract function
- BREAKING: removed unused get_extracted_organization_from_wikidata helper function

## [0.56.1] - 2025-03-31

### Added

- ALL_TYPES_BY_FIELDS_BY_CLASS_NAMES and VOCABULARIES_BY_FIELDS_BY_CLASS_NAMES lookups

### Changes

- update ruff and apply TC006 fixes

## [0.56.0] - 2025-03-27

### Added

- extract method for orcid can now obtain multiple results (orcid records)

## [0.55.0] - 2025-03-21

### Changes

- BREAKING: wrap function around watch decorator accepting log_interval parameter
- increase parse_csv default chunksize to 10000 and log chunks instead of rows

## [0.54.4] - 2025-03-20

### Changes

- reduce chunk size for backend api sink to avoid timeouts

## [0.54.3] - 2025-03-18

### Fixed

- stop stringifying backend identity provider url parameters

## [0.54.2] - 2025-03-05

### Fixed

- remove unsafe pytest import from testing plugin

## [0.54.1] - 2025-02-28

### Changes

- BREAKING: mex-model to 3.5.6: make doi pattern more lenient

## [0.54.0] - 2025-02-27

### Changes

- BREAKING: mex-model to 3.5.5: update patterns and examples for URL fields

## [0.53.0] - 2025-02-26

### Added

- BREAKING: filter for had_primary_source to backend api connector

## [0.52.2] - 2025-02-24

### Fixed

- temporarily pin pydantic settings version to bypass error in settings update.

## [0.52.1] - 2025-02-24

## [0.52.0] - 2025-02-19

### Added

- Connector class for retrieving ORCID data by ID or name
- methods for extracting data from orcid
- methods to transform from OrcidPerson to mex person
- model class for orcid data
- unit tests for orcid connector

## [0.51.1] - 2025-02-13

### Fixed

- expand the pattern for DOI Urls as these can also contain lowercase letters

## [0.51.0] - 2025-02-11

### Added

- add entry for `s3` to sink settings enum

### Changes

- add `AnyMergedModel` to the allowed types for `Sink.load` methods
- but let BackendApiSink throw an error, when merged items are loaded
- make local typevars private and give them speaking names

## [0.50.0] - 2025-02-06

### Changes

- BREAKING: move ItemsContainer and PaginatedItemsContainer to mex.common.models
- BREAKING: replace post_extracted_items with ingest and allow AnyRuleSetResponses
- allow AnyRuleSetResponses as arguments to sinks
- BREAKING: sinks now yield the models they loaded, instead of just their identifiers

## [0.49.3] - 2025-01-29

### Changes

- update mex-model to 3.5.1

### Fixed

- fix regex pattern for GndIdStr in organization models

## [0.49.2] - 2025-01-29

### Fixed

- do not wrap field types in `setValues` in mapping rules in another list

## [0.49.1] - 2025-01-29

### Fixed

- reduce Filter classes to a single list field of `FilterField` items

## [0.49.0] - 2025-01-29

### Added

- new (partially generic) classes for defining Mapping and Filter fields and rules

### Changes

- BREAKING: replaced dynamic Mapping and Filter classes with static ones

### Deprecated

- use FILTER_MODEL_CLASSES_BY_NAME instead of FILTER_MODEL_BY_EXTRACTED_CLASS_NAME
- use MAPPING_MODEL_CLASSES_BY_NAME instead of MAPPING_MODEL_BY_EXTRACTED_CLASS_NAME

## [0.48.0] - 2025-01-28

### Added

- add a sink registry with `register_sink` and `get_sink` functions
- add a multi-sink implementation, akin to `mex.extractors.load`

### Changes

- BREAKING: convert post_to_backend_api to BackendApiSink
- BREAKING: convert write_ndjson to NdjsonSink
- backend and ndjson sinks log progress only in batches
- increase timeout and decrease chunk size for backend API sink
- port backend identity provider implementation from editor/extractors to common
- allow backend and graph as identity provider setting to simplify setting subclasses,
  even though graph is not implemented in mex-common
- BREAKING: make backend api connector response models generic, to keep DRY

## [0.47.1] - 2025-01-24

### Fixed

- skip None values when merging extracted and rule items

## [0.47.0] - 2025-01-23

### Added

- merging logic to mex-common

## [0.46.0] - 2025-01-09

### Added

- BREAKING: add nested models (Text, Link) to *all* lookups in `mex.common.fields`

### Changes

- BREAKING: move `GenericFieldInfo` from `models.base.field_info` to `utils`
- BREAKING: move `get_all_fields` from `BaseModel` to `utils` to support all base models

## [0.45.0] - 2024-12-18

### Changes

- BREAKING: change type of distribution.title to an array of texts

## [0.44.0] - 2024-12-12

### Changes

- updated ldap search from name and familyname to one single attribute "displayname"

## [0.43.0] - 2024-12-10

### Added

- add preview models for merged items without cardinality validation
- BREAKING: preview models are now part of all `mex.common.fields` lookups
- add `BackendApiConnector.fetch_preview_items` for fetching previews

### Deprecated

- stop using `ExtractedData`, use `AnyExtractedModel` instead
- stop using `MergedItem`, use `AnyMergedModel` instead
- stop using `AdditiveRule`, use `AnyAdditiveRule` instead
- stop using `SubtractiveRule`, use `AnySubtractiveRule` instead
- stop using `PreventiveRule`, use `AnyPreventiveRule` instead
- stop using `BaseEntity`, use a concrete union instead

### Removed

- removed deprecated `BulkInsertResponse` as alias for `IdentifiersResponse`
- removed unused module export of `mex.common.models.generate_entity_filter_schema`
- removed unused module export of `mex.common.models.generate_mapping_schema`
- drop export `models.ExtractedPrimarySourceIdentifier`, import from `types` instead
- drop export `models.MergedPrimarySourceIdentifier`, import from `types` instead

## [0.42.0] - 2024-12-02

### Added

- add vocabulary and temporal unions and lookups to `mex.common.types`
- add `mex.common.fields` with field type by class name lookups

### Changes

- wikidata helper now optionally accepts wikidata primary source
- set default empty rules to all of the rule-set models
- pin pydantic to sub 2.10 (for now) because of breaking changes

### Fixed

- switch HTTP method for preview endpoint to `POST`
- add optional values to variadic values for distribution models
- make `endpointDescription` optional for variadic access platform models

## [0.41.0] - 2024-11-18

### Added

- organigram extraction checks for duplicate emails/labels in different organigram units

### Changes

- upgrade mex-model dependency to version 3.2

## [0.40.0] - 2024-10-28

### Changes

- upgrade mex-model dependency to version 3.1

### Fixed

- fix typo in `repositoryURL` of bibliographic resources
- make identifier and stableTargetId of ExtractedBibliographicResource computed fields

## [0.39.0] - 2024-10-28

### Added

- added new consent and bibliography reference models and vocabs
- added doi field to resource models
- helper function for primary source look up

### Changes

- upgrade mex-model dependency to version 3
- make ruff linter config opt-out, instead of opt-in
- make instances of extracted data hashable
- BREAKING: Wikidata convenience function refactored and renamed to 'helper'
- wikidata helper function split between mex-common and mex-extractors
- code de-duplication: fixture extracted_primary_sources uses function-part of helper
- split up YearMonth and Year temporal types and improved patterns
- applied all changes to model fields according to model v3
- update LOINC pattern

### Fixed

- fix temporal entity schemas

## [0.38.0] - 2024-10-11

### Added

- add pattern constants for vocabs, emails, urls and ids to types module
- add regex pattern to json schema of identifier fields
- automatically add examples and useScheme to json schema of enum fields

### Changes

- BREAKING: use `identifier` instead of `stableTargetId` to get merged item from backend
- ensure identifier unions are typed to generic `Identifier` instead of the first match
  to signal that we don't actually know which of the union types is correct
- unify pydantic schema configuration for all types
- consistently parse emails, identifiers and temporals in models to their type, not str
- consistently serialize emails, ids and temporals in models to str, not their type
- make instances of Link type hashable, to harmonize them with Text models

### Removed

- drop manual examples from enum fields, because they are autogenerated now
- BREAKING: remove `MEX_ID_PATTERN` from types, in favor of `IDENTIFIER_PATTERN`
- BREAKING: make public `MEX_ID_ALPHABET` constant from identifier module private
- BREAKING: remove `__str__` methods from Text and Link classes
- BREAKING: drop support for parsing UUIDs as Identifiers, this was unused
- BREAKING: drop support for parsing Links from markdown syntax, this was unused
- BREAKING: remove pydantic1-style `validate` methods from all type models
- BREAKING: `BackendApiConnector.post_models` in favor of `post_extracted_items`

## [0.37.0] - 2024-10-01

### Added

- added methods for extracting persons by name or ID from ldap
- `contains_only_types` to check if fields are annotated as desired
- `group_fields_by_class_name` utility to simplify filtered model/field lookups
- new parameters to `get_inner_types` to customize what to unpack

## [0.36.1] - 2024-09-16

### Fixed

- pin pytz to 2024.1, as stopgap for MX-1703

## [0.36.0] - 2024-09-09

### Added

- added `BackendApiConnector` methods to cover all current (and near future) endpoints:
  `fetch_extracted_items`, `fetch_merged_items`, `get_merged_item`,
  `preview_merged_item` and `get_rule_set`
- complete the list of exported names in `models` and `types` modules

### Deprecated

- deprecated `BackendApiConnector.post_models` in favor of `post_extracted_items`

### Removed

- containerize section from release pipeline

### Fixed

- added the `rki/mex` user-agent to all requests of the HTTPConnector

## [0.35.0] - 2024-08-20

### Changes

- update cruft and loosen up pyproject dependencies
- harmonize signatures/docs of pydantic core/json schema manipulating methods

### Fixed

- fix schema tests not starting with diverging model names in common and mex-model
- fix serialization for temporal entity instances within pydantic models

## [0.34.0] - 2024-08-12

### Added

- wikidata fixtures to pytest plugin: wikidata_organization_raw, wikidata_organization,
  mocked_wikidata
- convenience function `get_merged_organization_id_by_query_with_extract_transform_and_load`
  for getting the stableTargetId of an organization, while transforming and loading the
  organization using the provided load function
- models for rule-set requests and responses along with typing and lookups
- add `BaseT` models to the exported names of `mex.common.models`
- add `MEX_ID_PATTERN` to the exported names of `mex.common.types`

### Changes

- move all base models and pydantic scaffolding into `mex.common.models.base`
  for a cleaner structure within the growing `models` module

## [0.33.0] - 2024-07-31

### Added

- HTTP connector backoff for 10 retries on 403 from server
- `rki/mex` user agent is sent with query requests via wikidata connector

### Changes

- changed backend api connector payload to "items"

- update wikidata search organization request query, with optional language parameter
  wikidata query search can be enhanced by specifying the language.
  EN is the default language.

## [0.32.0] - 2024-07-23

### Changes

- move log timestamp and coloring into the formatter

### Deprecated

- `mex.common.logging.echo` is deprecated in favor of `logging.info`

### Fixed

- add missing listyness-fix support for computed-fields

## [0.31.0] - 2024-07-17

### Removed

- BREAKING: ability to store different settings instances at the same time. Dependent
  repositories now must bundle all settings in a single class.

## [0.30.0] - 2024-07-16

### Added

- get count of found wikidata organizations

## [0.29.1] - 2024-07-15

## [0.29.0] - 2024-07-12

### Added

- add validator to base model that verifies computed fields can be set but not altered
- new class hierarchy for identifiers: ExtractedIdentifier and MergedIdentifier

### Changes

- improve typing for methods using `Self`
- make local type variables private
- use json instead of pickle to calculate checksum of models
- replace `set_identifiers` validator with computed fields on each extracted model

### Removed

- removed custom stringify method on base entities that included the `identifier` field

### Fixed

- fix typing for `__eq__` arguments

## [0.28.0] - 2024-07-08

### Added

- extract multiple organizations from wikidata

## [0.27.1] - 2024-06-14

### Changes

- update mex-model to version 2.5

## [0.27.0] - 2024-06-10

### Added

- add static class attribute `stemType` to models, containing an unprefixed entityType
- add `AnyRuleModel`, `RULE_MODEL_CLASSES`, `RULE_MODEL_CLASSES_BY_NAME` to models
- add type aliases `AnyPrimitiveType` and `LiteralStringType` to types
- add new utility function `ensure_postfix` for adding postfixes to strings

### Changes

- clean-up and unify `mapping` and `filter` class generation

## [0.26.1] - 2024-05-29

### Fixed

- fix memory identity provider seeding

## [0.26.0] - 2024-05-29

### Added

- add classes for Additive, Preventive and Subtractive rules for all entity types
- add types, lists and lookups for all three rule types to `mex.common.models`

### Changes

- move aux-extractor documentation from readme to `__init__` to have it in sphinx
- move `BaseModel` specific descriptions from class to model to avoid duplication
- BREAKING: move `FILTER_MODEL_BY_EXTRACTED_CLASS_NAME` to `mex.common.models`
- BREAKING: move `MAPPING_MODEL_BY_EXTRACTED_CLASS_NAME` to `mex.common.models`
- BREAKING: change `MEX_PRIMARY_SOURCE_IDENTIFIER` to end in `1`,
  so that it differs from `MEX_PRIMARY_SOURCE_STABLE_TARGET_ID`

## [0.25.1] - 2024-05-21

### Fixed

- isolate settings context before first test

## [0.25.0] - 2024-05-14

### Added

- add `precision` keyword to TemporalEntity constructor
- add transform function for single wikidata organization to extracted organization

### Changes

- add tests for ldap.extract

### Fixed

- fix ldap.extract.get_merged_ids_by_email

## [0.24.0] - 2024-04-12

### Added

- synchronize changes to fields in `BaseSettings` to all active settings subclasses
- added github action for renovatebot

### Changes

- make memory identity provider deterministic (same input args results in same
  stableTargetId and Identifier)
- rework `ContextStore` into `SingletonStore` with more intuitive API
- phase out ambiguous "context" naming in favor of more descriptive "singleton store"
- rename `SettingsContext` to `SETTINGS_STORE` and allow multiple active subclasses
- rename `ConnectorContext` to `CONNECTOR_STORE` removing its context manager functions
- replace `reset_connector_context()` with more consistent `CONNECTOR_STORE.reset()`

### Removed

- removed types `IdentifierT`, `SettingsType`, `ConnectorType` in favor of `typing.Self`
- remove github dependabot configuration

## [0.23.0] - 2024-04-08

### Changes

- return only one org from wikidata, if multiple or no org is found then return None
- filter quotation marks (") from requested wikidata label

## [0.22.0] - 2024-03-19

### Added

- port `get_inner_types` from `mex-backend` to `mex.common.utils`

### Changes

- rename Timestamp class to TemporalEntity
- added subclasses with specific resolution YearMonth, YearMonthDay, YearMonthDayTime
- modernize typing with syntactic sugar
- simplify `BaseModel._get_list_field_names` using `get_inner_types`
- switch from poetry to pdm
- use vocabulary JSON files from mex-model

### Removed

- remove vocabulary JSON files

### Fixed

- date and time validation working and harmonized with mex-model

## [0.21.0] - 2024-03-04

### Added

- add `entityType` type hint to `MExModel` (now `BaseEntity`)
- add types for `AnyBaseModel`, `AnyExtractedModel` and `AnyMergedModel`
- create more specific subclasses of `Identifier` (for extracted and merged)
- expose unions, lists and lookups for `Identifier` subclasses in `mex.common.types`

### Changes

- swap `contextvars.ContextVar` for `mex.common.context.ContextStore`
- move `stableTargetId` property from base models to extracted models
- update typing of identifiers to specific subclasses
- use `Annotated[..., Field(...)]` notation for pydantic field configs
- split up `mex.common.models.base` and move out `MExModel` and `JsonSchemaGenerator`
- rename `MExModel` to `BaseEntity` with only type hints an model config
- declare `hadPrimarySource`, `identifier` and `identifierInPrimarySource` as frozen

### Removed

- absorb unused `BaseExtractedData` into `ExtractedData`
- remove `stableTargetId` property from merged models
- drop support for sinks to accept merged items (now only for extracted data)

## [0.20.0] - 2024-02-22

### Changes

- update cruft and dev dependencies
- randomize test order by default

### Removed

- remove `mex.common.public_api` module and the correlating sinks
- remove `PathWrapper.resolve` and `PathWrapper.raw` methods

### Fixed

- remove `pytest.mark` from fixture in `mex.common.testing.plugin`

## [0.19.4] - 2024-02-15

### Changes

- update cruft and minor dependencies

### Removed

- date-time format validation for mapping model generation

## [0.19.3] - 2024-02-06

### Changes

- update cruft to apply new workflow trigger config
- update poetry and pre-commit dependencies

### Fixed

- fix mex mapping model name

## [0.19.2] - 2024-02-02

### Added

- pytest plugins for random order and parallelized test execution
- move dynamic mapping model generation from mex-assets

### Changes

- `mex.bat test` uses random order and xdist plugins by default

## [0.19.1] - 2024-01-19

### Added

- cruft template link
- workflow that syncs main branch to openCoDE
- constant for MEX_PRIMARY_SOURCE_IDENTIFIER

### Changes

- harmonized boilerplate

### Fixed

- ExtractedData raises proper ValidationError when parsing wrong base type

## [0.19.0] - 2024-01-12

### Added

- add `entityType` field in all extracted and merged models

### Fixed

- wikidata test

## [0.18.2] - 2024-01-11

### Added

- `CHANGELOG.md` documenting notable changes to this project
- a template for pull requests
- language french in language vocabulary

## [0.18.1] - 2024-01-03

### Added

- tests for `mex.common.types.PathWrapper`
- method `is_relative` to `mex.common.types.PathWrapper` to check whether the path is
  relative

### Changes

- resolve base paths of work/assets path fields in settings

### Fixed

- nesting of `mex.common.types.PathWrapper` on instantiation

## [0.18.0] - 2023-12-20

### Changes

- move `Sink` and `IdentityProvider` to `mex.common.types`

### Deprecated

- deprecate `MExModel.get_entity_type`, use `cls.__name__` instead
- deprecate `mex.common.models.MODEL_CLASSES[_BY_ENTITY_TYPE]`,
  use the more precise lists or dicts like `EXTRACTED_MODEL_CLASSES_BY_NAME` instead

## [0.17.1] - 2023-12-20

### Added

- use dmypy for pre-commit type checking

### Fixed

- fix previously undetected typing issue

### Changed

- configure CI linting to install poetry
- update versions<|MERGE_RESOLUTION|>--- conflicted
+++ resolved
@@ -11,12 +11,8 @@
 
 ### Changes
 
-<<<<<<< HEAD
-- bump cookiecutter template to ed5deb
 - move hash function from ExtractedData to BaseModel
 
-=======
->>>>>>> f727d157
 ### Deprecated
 
 ### Removed
