--- conflicted
+++ resolved
@@ -9,48 +9,36 @@
 
 ### Added
 
+- add `entityType` type hint to `MExModel`
+- add types for `AnyBaseModel`, `AnyExtractedModel` and `AnyMergedModel`
+
+### Changes
+
+- swap `contextvars.ContextVar` for `mex.common.context.ContextStore`
+- move `stableTargetId` property from base models to extracted models
+
+### Deprecated
+
+### Removed
+
+- absorb unused `BaseExtractedData` into `ExtractedData`
+
+### Fixed
+
+### Security
+
+## [0.20.0] - 2024-02-22
+
 ### Changes
 
 - update cruft and dev dependencies
 - randomize test order by default
-
-### Deprecated
 
 ### Removed
 
 - remove `mex.common.public_api` module and the correlating sinks
 - remove `PathWrapper.resolve` and `PathWrapper.raw` methods
 
-### Fixed
-
-- remove `pytest.mark` from fixture in `mex.common.testing.plugin`
-
-### Security
-
-<<<<<<< HEAD
-## [0.19.4] - 2024-02-15
-
-### Changes
-
-- update cruft and minor dependencies
-=======
-## [0.20.0] - 2024-02-22
-
-### Changes
-
-- update cruft and dev dependencies
-- randomize test order by default
->>>>>>> 9ec130c0
-
-### Removed
-
-- remove `mex.common.public_api` module and the correlating sinks
-- remove `PathWrapper.resolve` and `PathWrapper.raw` methods
-
-<<<<<<< HEAD
-## [0.19.3] - 2024-02-06
-
-=======
 ### Fixed
 
 - remove `pytest.mark` from fixture in `mex.common.testing.plugin`
@@ -67,7 +55,6 @@
 
 ## [0.19.3] - 2024-02-06
 
->>>>>>> 9ec130c0
 ### Changes
 
 - update cruft to apply new workflow trigger config
