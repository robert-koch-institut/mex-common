--- conflicted
+++ resolved
@@ -19,13 +19,12 @@
 
 ### Security
 
-<<<<<<< HEAD
-## [0.24.1] - 2024-04-17
+## [0.25.1] - 2024-05-21
 
 ### Fixed
 
 - isolate settings context before first test
-=======
+
 ## [0.25.0] - 2024-05-14
 
 ### Added
@@ -40,7 +39,6 @@
 ### Fixed
 
 - fix ldap.extract.get_merged_ids_by_email
->>>>>>> 516c1037
 
 ## [0.24.0] - 2024-04-12
 
