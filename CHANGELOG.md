--- conflicted
+++ resolved
@@ -11,12 +11,8 @@
 
 ### Changes
 
-<<<<<<< HEAD
 - BREAKING: change validation argument of `create_merged_item` helper
-- bump cookiecutter template to e886ec
-
-=======
->>>>>>> 91583cdf
+
 ### Deprecated
 
 ### Removed
