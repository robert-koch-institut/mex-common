--- conflicted
+++ resolved
@@ -9,20 +9,14 @@
 
 ### Added
 
-<<<<<<< HEAD
-- port backend identity provider implementation from editor/extractors to common
-- ``OrcidPerson`` class
-
-=======
->>>>>>> 408511b1
 ### Changes
 
 ### Deprecated
 
 ### Removed
-### Fixed
-- in `connector.py` for orcid: apply for url rstrip
-- `test_extract.py` in primary source: Set assertion to 5 (added orcid as ps)
+
+### Fixed
+
 ### Security
 
 ## [0.49.3] - 2025-01-29
