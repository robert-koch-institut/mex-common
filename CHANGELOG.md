--- conflicted
+++ resolved
@@ -9,12 +9,9 @@
 
 ### Added
 
-<<<<<<< HEAD
 - add entityType type hint to MExModel
 - add types for AnyBaseModel, AnyExtractedModel and AnyMergedModel
-=======
 - pytest plugins for random order and parallelized test execution
->>>>>>> 75640730
 
 ### Changes
 
