--- conflicted
+++ resolved
@@ -11,11 +11,8 @@
 
 ### Changes
 
-<<<<<<< HEAD
 - BREAKING: change validation argument of `create_merged_item` helper
-=======
 - bump cookiecutter template to e886ec
->>>>>>> 2be9581d
 
 ### Deprecated
 
