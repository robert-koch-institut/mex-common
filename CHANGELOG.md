# Changelog

All notable changes to this project will be documented in this file.

The format is based on [Keep a Changelog](https://keepachangelog.com/en/1.0.0/),
and this project adheres to [Semantic Versioning](https://semver.org/spec/v2.0.0.html).

## [Unreleased]

### Added

- moved `contains_any_types` over from mex-backend

### Changes

<<<<<<< HEAD
- ensure extracted items are merged in predictable way
=======
- improve a batch of doc-strings with args, raises and return sections
>>>>>>> 7c7287d0

### Deprecated

### Removed

### Fixed

### Security

## [0.62.0] - 2025-06-17

### Added

- running github release action publishes to pypi

### Changes

- use mex-model from pypi instead of github

## [0.61.2] - 2025-06-13

### Changes

- bump mex-model dependency
- get vocabulary model examples dynamically from models

## [0.61.1] - 2025-05-19

### Changes

- improve logging for backend API sink connector

### Fixed

- fix response type of `BackendApiConnector.preview_merged_item` to be `PreviewModel`

## [0.61.0] - 2025-05-16

### Added

- add proportional backoff to too_many_requests responses and configure minimum time

### Changes

- move hash function from ExtractedData to BaseModel
- added fullname attribute to transforming orcid person to mex person

### Removed

- removed `BaseEntity` class to reduce inheritance hierarchy
- remove http retry on forbidden responses

## [0.60.0] - 2025-05-13

### Added

- added MEX_BACKEND_API_PARALLELIZATION and MEX_BACKEND_API_CHUNK_SIZE settings
- added support for sending batches of data to the backend in parallel

### Changes

- bump cookiecutter template to ed5deb

## [0.59.2] - 2025-05-12

### Changes

- update pyarrow and click dependencies
- update mex-model to 3.6.1

## [0.59.1] - 2025-04-29

### Changes

- update mex-model to 3.5.7

### Fixed

- fix ldap connector method signatures

## [0.59.0] - 2025-04-29

### Added

- added `BackendApiConnector` methods to create and update rule-sets
- added `BackendApiConnector` methods to search in wiki, ldap and orcid
- added `BackendApiConnector` methods to fetch and assign identities
- added `limit` parameter to ldap connector and helper functions
- added pre-configured type adapters to all models with an `entityType`
- added `MEX_LDAP_SEARCH_BASE` setting to configure the search domain
- added `metrics` method to connectors to collect cache hits and misses
- added `get_extracted_organizational_unit_with_parents` organigram helper
- added `transform_organigram_unit_to_extracted_organizational_unit` transformer

### Changes

- BREAKING: move MergedModel and RuleSetResponse type adapters to models module
- de-coupled BackendApiIdentityProvider from BackendApiConnector
- moved memory and backend identity provider registration to package init file
- BREAKING: convert ldap connector and related functions from generator to list returns
- reconfigure all cached functions to have a `maxsize` setting
- moved `get_alias_lookup`, `get_list_field_names` and `get_field_names_allowing_none`
  from `BaseModel` class to utils module
- BREAKING: convert organigram functions from generator to list returns
- BREAKING: convert primary-source functions from generator to list return
- BREAKING: moved `split_to_caps` from types to transform module
- BREAKING: moved `normalize` from utils to transform module
- BREAKING: renamed `get_persons_by_name` to `get_ldap_persons`

### Removed

- BREAKING: remove return value from `BackendApiConnector.ingest`
- BREAKING: remove unused `LDAPConnector.get_unit` and `get_units` methods
- BREAKING: remove `get_count_of_found_persons_by_name` to avoid duplicate queries
- BREAKING: removed `member_of` validation for ldap persons
- BREAKING: removed `get_all_extracted_primary_sources` helper

## [0.58.3] - 2025-04-24

### Added

- Also allow raw request of HTTPConnector

## [0.58.2] - 2025-04-22

### Changes

- increase read timeout limit for BackendApiSink

## [0.58.1] - 2025-04-17

### Changes

- log model info on sink errors

## [0.58.0] - 2025-04-11

### Changes

- move ingest timeout configuration from BackendAPIConnector to BackendApiSink
- wrap read time out errors of http connector in a custom timed error
- add proportional backoff to http connector: the longer it took, the longer we chill
- use watch decorator on sinks to only log once every 1000 write ops

## [0.57.0] - 2025-04-09

### Added

- add pagination to orcid connector search method
- add caching to orcid single item lookup
- add support for multiple emails to orcid transform

### Changes

- BREAKING: dissolve aux-extractor model folders into single files
- BREAKING: clean-up orcid connector method and extract function names
- BREAKING: require orcid primary source as parameter to transform function
- make orcid family and given names optional to validate all data
- rename private _get_organization_details to public get_wikidata_organization

### Removed

- drop stale DataType type
- remove unused LDAPConnector.PAGE_SIZE
- BREAKING: removed unused MEX_WIKI_QUERY_SERVICE_URL setting
- BREAKING: removed unused WikidataQueryServiceConnector class
- BREAKING: removed unused search_organization_by_label extract function
- BREAKING: removed unused get_count_of_found_organizations_by_label extract function
- BREAKING: removed unused search_organizations_by_label extract function
- BREAKING: removed unused get_extracted_organization_from_wikidata helper function

## [0.56.1] - 2025-03-31

### Added

- ALL_TYPES_BY_FIELDS_BY_CLASS_NAMES and VOCABULARIES_BY_FIELDS_BY_CLASS_NAMES lookups

### Changes

- update ruff and apply TC006 fixes

## [0.56.0] - 2025-03-27

### Added

- extract method for orcid can now obtain multiple results (orcid records)

## [0.55.0] - 2025-03-21

### Changes

- BREAKING: wrap function around watch decorator accepting log_interval parameter
- increase parse_csv default chunksize to 10000 and log chunks instead of rows

## [0.54.4] - 2025-03-20

### Changes

- reduce chunk size for backend api sink to avoid timeouts

## [0.54.3] - 2025-03-18

### Fixed

- stop stringifying backend identity provider url parameters

## [0.54.2] - 2025-03-05

### Fixed

- remove unsafe pytest import from testing plugin

## [0.54.1] - 2025-02-28

### Changes

- BREAKING: mex-model to 3.5.6: make doi pattern more lenient

## [0.54.0] - 2025-02-27

### Changes

- BREAKING: mex-model to 3.5.5: update patterns and examples for URL fields

## [0.53.0] - 2025-02-26

### Added

- BREAKING: filter for had_primary_source to backend api connector

## [0.52.2] - 2025-02-24

### Fixed

- temporarily pin pydantic settings version to bypass error in settings update.

## [0.52.1] - 2025-02-24

## [0.52.0] - 2025-02-19

### Added

- Connector class for retrieving ORCID data by ID or name
- methods for extracting data from orcid
- methods to transform from OrcidPerson to mex person
- model class for orcid data
- unit tests for orcid connector

## [0.51.1] - 2025-02-13

### Fixed

- expand the pattern for DOI Urls as these can also contain lowercase letters

## [0.51.0] - 2025-02-11

### Added

- add entry for `s3` to sink settings enum

### Changes

- add `AnyMergedModel` to the allowed types for `Sink.load` methods
- but let BackendApiSink throw an error, when merged items are loaded
- make local typevars private and give them speaking names

## [0.50.0] - 2025-02-06

### Changes

- BREAKING: move ItemsContainer and PaginatedItemsContainer to mex.common.models
- BREAKING: replace post_extracted_items with ingest and allow AnyRuleSetResponses
- allow AnyRuleSetResponses as arguments to sinks
- BREAKING: sinks now yield the models they loaded, instead of just their identifiers

## [0.49.3] - 2025-01-29

### Changes

- update mex-model to 3.5.1

### Fixed

- fix regex pattern for GndIdStr in organization models

## [0.49.2] - 2025-01-29

### Fixed

- do not wrap field types in `setValues` in mapping rules in another list

## [0.49.1] - 2025-01-29

### Fixed

- reduce Filter classes to a single list field of `FilterField` items

## [0.49.0] - 2025-01-29

### Added

- new (partially generic) classes for defining Mapping and Filter fields and rules

### Changes

- BREAKING: replaced dynamic Mapping and Filter classes with static ones

### Deprecated

- use FILTER_MODEL_CLASSES_BY_NAME instead of FILTER_MODEL_BY_EXTRACTED_CLASS_NAME
- use MAPPING_MODEL_CLASSES_BY_NAME instead of MAPPING_MODEL_BY_EXTRACTED_CLASS_NAME

## [0.48.0] - 2025-01-28

### Added

- add a sink registry with `register_sink` and `get_sink` functions
- add a multi-sink implementation, akin to `mex.extractors.load`

### Changes

- BREAKING: convert post_to_backend_api to BackendApiSink
- BREAKING: convert write_ndjson to NdjsonSink
- backend and ndjson sinks log progress only in batches
- increase timeout and decrease chunk size for backend API sink
- port backend identity provider implementation from editor/extractors to common
- allow backend and graph as identity provider setting to simplify setting subclasses,
  even though graph is not implemented in mex-common
- BREAKING: make backend api connector response models generic, to keep DRY

## [0.47.1] - 2025-01-24

### Fixed

- skip None values when merging extracted and rule items

## [0.47.0] - 2025-01-23

### Added

- merging logic to mex-common

## [0.46.0] - 2025-01-09

### Added

- BREAKING: add nested models (Text, Link) to *all* lookups in `mex.common.fields`

### Changes

- BREAKING: move `GenericFieldInfo` from `models.base.field_info` to `utils`
- BREAKING: move `get_all_fields` from `BaseModel` to `utils` to support all base models

## [0.45.0] - 2024-12-18

### Changes

- BREAKING: change type of distribution.title to an array of texts

## [0.44.0] - 2024-12-12

### Changes

- updated ldap search from name and familyname to one single attribute "displayname"

## [0.43.0] - 2024-12-10

### Added

- add preview models for merged items without cardinality validation
- BREAKING: preview models are now part of all `mex.common.fields` lookups
- add `BackendApiConnector.fetch_preview_items` for fetching previews

### Deprecated

- stop using `ExtractedData`, use `AnyExtractedModel` instead
- stop using `MergedItem`, use `AnyMergedModel` instead
- stop using `AdditiveRule`, use `AnyAdditiveRule` instead
- stop using `SubtractiveRule`, use `AnySubtractiveRule` instead
- stop using `PreventiveRule`, use `AnyPreventiveRule` instead
- stop using `BaseEntity`, use a concrete union instead

### Removed

- removed deprecated `BulkInsertResponse` as alias for `IdentifiersResponse`
- removed unused module export of `mex.common.models.generate_entity_filter_schema`
- removed unused module export of `mex.common.models.generate_mapping_schema`
- drop export `models.ExtractedPrimarySourceIdentifier`, import from `types` instead
- drop export `models.MergedPrimarySourceIdentifier`, import from `types` instead

## [0.42.0] - 2024-12-02

### Added

- add vocabulary and temporal unions and lookups to `mex.common.types`
- add `mex.common.fields` with field type by class name lookups

### Changes

- wikidata helper now optionally accepts wikidata primary source
- set default empty rules to all of the rule-set models
- pin pydantic to sub 2.10 (for now) because of breaking changes

### Fixed

- switch HTTP method for preview endpoint to `POST`
- add optional values to variadic values for distribution models
- make `endpointDescription` optional for variadic access platform models

## [0.41.0] - 2024-11-18

### Added

- organigram extraction checks for duplicate emails/labels in different organigram units

### Changes

- upgrade mex-model dependency to version 3.2

## [0.40.0] - 2024-10-28

### Changes

- upgrade mex-model dependency to version 3.1

### Fixed

- fix typo in `repositoryURL` of bibliographic resources
- make identifier and stableTargetId of ExtractedBibliographicResource computed fields

## [0.39.0] - 2024-10-28

### Added

- added new consent and bibliography reference models and vocabs
- added doi field to resource models
- helper function for primary source look up

### Changes

- upgrade mex-model dependency to version 3
- make ruff linter config opt-out, instead of opt-in
- make instances of extracted data hashable
- BREAKING: Wikidata convenience function refactored and renamed to 'helper'
- wikidata helper function split between mex-common and mex-extractors
- code de-duplication: fixture extracted_primary_sources uses function-part of helper
- split up YearMonth and Year temporal types and improved patterns
- applied all changes to model fields according to model v3
- update LOINC pattern

### Fixed

- fix temporal entity schemas

## [0.38.0] - 2024-10-11

### Added

- add pattern constants for vocabs, emails, urls and ids to types module
- add regex pattern to json schema of identifier fields
- automatically add examples and useScheme to json schema of enum fields

### Changes

- BREAKING: use `identifier` instead of `stableTargetId` to get merged item from backend
- ensure identifier unions are typed to generic `Identifier` instead of the first match
  to signal that we don't actually know which of the union types is correct
- unify pydantic schema configuration for all types
- consistently parse emails, identifiers and temporals in models to their type, not str
- consistently serialize emails, ids and temporals in models to str, not their type
- make instances of Link type hashable, to harmonize them with Text models

### Removed

- drop manual examples from enum fields, because they are autogenerated now
- BREAKING: remove `MEX_ID_PATTERN` from types, in favor of `IDENTIFIER_PATTERN`
- BREAKING: make public `MEX_ID_ALPHABET` constant from identifier module private
- BREAKING: remove `__str__` methods from Text and Link classes
- BREAKING: drop support for parsing UUIDs as Identifiers, this was unused
- BREAKING: drop support for parsing Links from markdown syntax, this was unused
- BREAKING: remove pydantic1-style `validate` methods from all type models
- BREAKING: `BackendApiConnector.post_models` in favor of `post_extracted_items`

## [0.37.0] - 2024-10-01

### Added

- added methods for extracting persons by name or ID from ldap
- `contains_only_types` to check if fields are annotated as desired
- `group_fields_by_class_name` utility to simplify filtered model/field lookups
- new parameters to `get_inner_types` to customize what to unpack

## [0.36.1] - 2024-09-16

### Fixed

- pin pytz to 2024.1, as stopgap for MX-1703

## [0.36.0] - 2024-09-09

### Added

- added `BackendApiConnector` methods to cover all current (and near future) endpoints:
  `fetch_extracted_items`, `fetch_merged_items`, `get_merged_item`,
  `preview_merged_item` and `get_rule_set`
- complete the list of exported names in `models` and `types` modules

### Deprecated

- deprecated `BackendApiConnector.post_models` in favor of `post_extracted_items`

### Removed

- containerize section from release pipeline

### Fixed

- added the `rki/mex` user-agent to all requests of the HTTPConnector

## [0.35.0] - 2024-08-20

### Changes

- update cruft and loosen up pyproject dependencies
- harmonize signatures/docs of pydantic core/json schema manipulating methods

### Fixed

- fix schema tests not starting with diverging model names in common and mex-model
- fix serialization for temporal entity instances within pydantic models

## [0.34.0] - 2024-08-12

### Added

- wikidata fixtures to pytest plugin: wikidata_organization_raw, wikidata_organization,
  mocked_wikidata
- convenience function `get_merged_organization_id_by_query_with_extract_transform_and_load`
  for getting the stableTargetId of an organization, while transforming and loading the
  organization using the provided load function
- models for rule-set requests and responses along with typing and lookups
- add `BaseT` models to the exported names of `mex.common.models`
- add `MEX_ID_PATTERN` to the exported names of `mex.common.types`

### Changes

- move all base models and pydantic scaffolding into `mex.common.models.base`
  for a cleaner structure within the growing `models` module

## [0.33.0] - 2024-07-31

### Added

- HTTP connector backoff for 10 retries on 403 from server
- `rki/mex` user agent is sent with query requests via wikidata connector

### Changes

- changed backend api connector payload to "items"

- update wikidata search organization request query, with optional language parameter
  wikidata query search can be enhanced by specifying the language.
  EN is the default language.

## [0.32.0] - 2024-07-23

### Changes

- move log timestamp and coloring into the formatter

### Deprecated

- `mex.common.logging.echo` is deprecated in favor of `logging.info`

### Fixed

- add missing listyness-fix support for computed-fields

## [0.31.0] - 2024-07-17

### Removed

- BREAKING: ability to store different settings instances at the same time. Dependent
  repositories now must bundle all settings in a single class.

## [0.30.0] - 2024-07-16

### Added

- get count of found wikidata organizations

## [0.29.1] - 2024-07-15

## [0.29.0] - 2024-07-12

### Added

- add validator to base model that verifies computed fields can be set but not altered
- new class hierarchy for identifiers: ExtractedIdentifier and MergedIdentifier

### Changes

- improve typing for methods using `Self`
- make local type variables private
- use json instead of pickle to calculate checksum of models
- replace `set_identifiers` validator with computed fields on each extracted model

### Removed

- removed custom stringify method on base entities that included the `identifier` field

### Fixed

- fix typing for `__eq__` arguments

## [0.28.0] - 2024-07-08

### Added

- extract multiple organizations from wikidata

## [0.27.1] - 2024-06-14

### Changes

- update mex-model to version 2.5

## [0.27.0] - 2024-06-10

### Added

- add static class attribute `stemType` to models, containing an unprefixed entityType
- add `AnyRuleModel`, `RULE_MODEL_CLASSES`, `RULE_MODEL_CLASSES_BY_NAME` to models
- add type aliases `AnyPrimitiveType` and `LiteralStringType` to types
- add new utility function `ensure_postfix` for adding postfixes to strings

### Changes

- clean-up and unify `mapping` and `filter` class generation

## [0.26.1] - 2024-05-29

### Fixed

- fix memory identity provider seeding

## [0.26.0] - 2024-05-29

### Added

- add classes for Additive, Preventive and Subtractive rules for all entity types
- add types, lists and lookups for all three rule types to `mex.common.models`

### Changes

- move aux-extractor documentation from readme to `__init__` to have it in sphinx
- move `BaseModel` specific descriptions from class to model to avoid duplication
- BREAKING: move `FILTER_MODEL_BY_EXTRACTED_CLASS_NAME` to `mex.common.models`
- BREAKING: move `MAPPING_MODEL_BY_EXTRACTED_CLASS_NAME` to `mex.common.models`
- BREAKING: change `MEX_PRIMARY_SOURCE_IDENTIFIER` to end in `1`,
  so that it differs from `MEX_PRIMARY_SOURCE_STABLE_TARGET_ID`

## [0.25.1] - 2024-05-21

### Fixed

- isolate settings context before first test

## [0.25.0] - 2024-05-14

### Added

- add `precision` keyword to TemporalEntity constructor
- add transform function for single wikidata organization to extracted organization

### Changes

- add tests for ldap.extract

### Fixed

- fix ldap.extract.get_merged_ids_by_email

## [0.24.0] - 2024-04-12

### Added

- synchronize changes to fields in `BaseSettings` to all active settings subclasses
- added github action for renovatebot

### Changes

- make memory identity provider deterministic (same input args results in same
  stableTargetId and Identifier)
- rework `ContextStore` into `SingletonStore` with more intuitive API
- phase out ambiguous "context" naming in favor of more descriptive "singleton store"
- rename `SettingsContext` to `SETTINGS_STORE` and allow multiple active subclasses
- rename `ConnectorContext` to `CONNECTOR_STORE` removing its context manager functions
- replace `reset_connector_context()` with more consistent `CONNECTOR_STORE.reset()`

### Removed

- removed types `IdentifierT`, `SettingsType`, `ConnectorType` in favor of `typing.Self`
- remove github dependabot configuration

## [0.23.0] - 2024-04-08

### Changes

- return only one org from wikidata, if multiple or no org is found then return None
- filter quotation marks (") from requested wikidata label

## [0.22.0] - 2024-03-19

### Added

- port `get_inner_types` from `mex-backend` to `mex.common.utils`

### Changes

- rename Timestamp class to TemporalEntity
- added subclasses with specific resolution YearMonth, YearMonthDay, YearMonthDayTime
- modernize typing with syntactic sugar
- simplify `BaseModel._get_list_field_names` using `get_inner_types`
- switch from poetry to pdm
- use vocabulary JSON files from mex-model

### Removed

- remove vocabulary JSON files

### Fixed

- date and time validation working and harmonized with mex-model

## [0.21.0] - 2024-03-04

### Added

- add `entityType` type hint to `MExModel` (now `BaseEntity`)
- add types for `AnyBaseModel`, `AnyExtractedModel` and `AnyMergedModel`
- create more specific subclasses of `Identifier` (for extracted and merged)
- expose unions, lists and lookups for `Identifier` subclasses in `mex.common.types`

### Changes

- swap `contextvars.ContextVar` for `mex.common.context.ContextStore`
- move `stableTargetId` property from base models to extracted models
- update typing of identifiers to specific subclasses
- use `Annotated[..., Field(...)]` notation for pydantic field configs
- split up `mex.common.models.base` and move out `MExModel` and `JsonSchemaGenerator`
- rename `MExModel` to `BaseEntity` with only type hints an model config
- declare `hadPrimarySource`, `identifier` and `identifierInPrimarySource` as frozen

### Removed

- absorb unused `BaseExtractedData` into `ExtractedData`
- remove `stableTargetId` property from merged models
- drop support for sinks to accept merged items (now only for extracted data)

## [0.20.0] - 2024-02-22

### Changes

- update cruft and dev dependencies
- randomize test order by default

### Removed

- remove `mex.common.public_api` module and the correlating sinks
- remove `PathWrapper.resolve` and `PathWrapper.raw` methods

### Fixed

- remove `pytest.mark` from fixture in `mex.common.testing.plugin`

## [0.19.4] - 2024-02-15

### Changes

- update cruft and minor dependencies

### Removed

- date-time format validation for mapping model generation

## [0.19.3] - 2024-02-06

### Changes

- update cruft to apply new workflow trigger config
- update poetry and pre-commit dependencies

### Fixed

- fix mex mapping model name

## [0.19.2] - 2024-02-02

### Added

- pytest plugins for random order and parallelized test execution
- move dynamic mapping model generation from mex-assets

### Changes

- `mex.bat test` uses random order and xdist plugins by default

## [0.19.1] - 2024-01-19

### Added

- cruft template link
- workflow that syncs main branch to openCoDE
- constant for MEX_PRIMARY_SOURCE_IDENTIFIER

### Changes

- harmonized boilerplate

### Fixed

- ExtractedData raises proper ValidationError when parsing wrong base type

## [0.19.0] - 2024-01-12

### Added

- add `entityType` field in all extracted and merged models

### Fixed

- wikidata test

## [0.18.2] - 2024-01-11

### Added

- `CHANGELOG.md` documenting notable changes to this project
- a template for pull requests
- language french in language vocabulary

## [0.18.1] - 2024-01-03

### Added

- tests for `mex.common.types.PathWrapper`
- method `is_relative` to `mex.common.types.PathWrapper` to check whether the path is
  relative

### Changes

- resolve base paths of work/assets path fields in settings

### Fixed

- nesting of `mex.common.types.PathWrapper` on instantiation

## [0.18.0] - 2023-12-20

### Changes

- move `Sink` and `IdentityProvider` to `mex.common.types`

### Deprecated

- deprecate `MExModel.get_entity_type`, use `cls.__name__` instead
- deprecate `mex.common.models.MODEL_CLASSES[_BY_ENTITY_TYPE]`,
  use the more precise lists or dicts like `EXTRACTED_MODEL_CLASSES_BY_NAME` instead

## [0.17.1] - 2023-12-20

### Added

- use dmypy for pre-commit type checking

### Fixed

- fix previously undetected typing issue

### Changed

- configure CI linting to install poetry
- update versions<|MERGE_RESOLUTION|>--- conflicted
+++ resolved
@@ -13,11 +13,8 @@
 
 ### Changes
 
-<<<<<<< HEAD
 - ensure extracted items are merged in predictable way
-=======
 - improve a batch of doc-strings with args, raises and return sections
->>>>>>> 7c7287d0
 
 ### Deprecated
 
