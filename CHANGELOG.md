# Changelog

All notable changes to this project will be documented in this file.

The format is based on [Keep a Changelog](https://keepachangelog.com/en/1.0.0/),
and this project adheres to [Semantic Versioning](https://semver.org/spec/v2.0.0.html).

## [Unreleased]

### Added

<<<<<<< HEAD
- RestrictedTextLanguage allowing only EN or DE if confidence >=0.75
- add 'supersededBy' to merged and preventive items, and to additive rules
=======
- added field descriptions according to mex.model
- added two new string helper functions `split_to_camel` and `camel_to_split`
- added merged model verification to `test_model_schemas`
>>>>>>> 89791503

### Changes

- use `model_title_generator` instead of hardcoding model titles
- move `hadPrimarySource` and `identifierInPrimarySource` from concrete mapping models
  to the base mapping class
- update mex-model to version 4.6 where extracted and merged schemas are split
- update `test_model_schemas` to be more readable and remove unnecessary special cases

### Deprecated

### Removed

### Fixed

### Security

## [1.11.0] - 2025-12-04

### Added

- add `merged_person_from_login` method to BackendApiConnector
- RestrictedTextLanguage allowing only EN or DE if confidence >=0.75

### Changes

- updated template to https://github.com/robert-koch-institut/mex-template/commit/7c3e75
- detect_language does not support FR, RU or ES anymore.
- updated template to https://github.com/robert-koch-institut/mex-template/commit/a67c71

## [1.10.0] - 2025-11-20

### Changes

- updated template to https://github.com/robert-koch-institut/mex-template/commit/6009e2
- organigram lookup now returns lists of units to support organizational units sharing
  same details like email

## [1.9.0] - 2025-11-03

### Added

- add organigram convenience function to get extracted units

### Changes

- updated template to https://github.com/robert-koch-institut/mex-template/commit/3c389d

## [1.8.2] - 2025-10-28

### Fixed

- fix TemporalEntity equality check
- fix DistributionRuleSetResponse entity type

## [1.8.1] - 2025-10-22

### Changes

- update mex-model dependency to 4.4

## [1.8.0] - 2025-10-22

### Changes

- move `topological_sort` from extractors to common
- better align mex.common.models with mex-model
- update mex-model dependency to 4.3
- parse_csv now summarizes error logs in batches with amount of successful validations.

## [1.7.0] - 2025-10-17

### Changes

- BREAKING: expects primary source id instead of primary source in:
  - get_merged_ids_by_employee_ids
  - get_merged_ids_by_query_string
  - transform_ldap_persons_to_extracted_persons
  - transform_ldap_functional_accounts_to_extracted_contact_points
  - transform_ldap_persons_with_query_to_extracted_persons
  - transform_ldap_person_to_extracted_person
  - transform_ldap_functional_account_to_extracted_contact_point
  - transform_any_ldap_actor_to_extracted_persons_or_contact_points
  - transform_orcid_person_to_mex_person
  - get_extracted_organizational_unit_with_parents
  - transform_organigram_unit_to_extracted_organizational_unit
  - transform_organigram_units_to_organizational_units
  - transform_wikidata_organizations_to_extracted_organizations
  - transform_wikidata_organization_to_extracted_organization
- BREAKING: returns primary source id dict instead of primary source dict in
    extracted_primary_sources
- BREAKING: email changed typing to annotated str for ContactPoint, OrgUnit and Person

### Removed

- BREAKING: get_primary_sources_by_name
- BREAKING: EMAIL_PATTERN and Email removed from mex.common.types
- BREAKING: EMAIL_FIELDS_BY_CLASS_NAME removed from mex.common.fields

## [1.6.0] - 2025-10-16

### Changes

- updated pydantic to 2.12.2 and pydantic settings to 2.11

## [1.5.1] - 2025-10-07

### Added

- Settings validator to prevent attributes that inherit from BaseSettings

### Changes

- don't require env settings for ldap and wiki tests
- update mex-model to 4.2.1

## [1.5.0] - 2025-09-30

### Added

- bumped pytz to newest version >=2025
- BREAKING: add RKI organization as affiliation to ldap persons

### Fixed

- fixed temporal entity tests for newest pytz version

## [1.4.0] - 2025-09-11

### Added

- added fr, es and ru as selectable languages to Link and Text

### Changes

- make LDAPConnector filter options snake_case and keyword-only

### Removed

- removed unused filter options from LDAPConnector

### Fixed

- fix ldap functional account and user search
- fix error for getting unknown wiki item

## [1.3.0] - 2025-09-02

### Added

- add connector function and transformer to get persons and contact points in one go
- add `deprecated` util to simplify renaming of functions
- add `REQUIRED_FIELDS_BY_CLASS_NAME` and `TEMPORAL_PRECISIONS_BY_FIELD_BY_CLASS_NAMES`
- add models for `Status` and `VersionStatus`

### Changes

- change BackendApiConnector.search_person_in_ldap to allow contact points

### Deprecated

- deprecated multiple ldap functions to be replaced by more precise naming

### Removed

- remove redundant function `get_ldap_persons` to use connector directly instead
- remove unused functions `get_merged_ids_by_email` and `get_ldap_fields`

## [1.2.0] - 2025-08-28

### Added

- add helper function to find organigram unit descendants
- have ndjson sink handle special characters correctly

## [1.1.0] - 2025-08-25

### Added

- add `ensure_list` utility function

### Changes

- BREAKING: change the behavior of merge previews to include blocked values

## [1.0.0] - 2025-08-21

### Added

- add `Validation` enum to `mex.common.types`

### Changes

- BREAKING: change validation argument of `create_merged_item` helper
- BREAKING: change model hash and string computation to faster black2/pickle

### Removed

- BREAKING: remove unused `BaseModel.checksum` method

## [0.65.0] - 2025-07-25

### Added

- add identifier filter to merged and preview fetch endpoints in BackendApiConnector
- add `fetch_all_merged_items` and `get_extracted_item` methods to BackendApiConnector

### Changes

- BREAKING: replace hadPrimarySource with reference field filter in BackendApiConnector
- BREAKING: BackendApiConnector fetch endpoint methods now expect keyword arguments
- bump cookiecutter template to e886ec

## [0.64.0] - 2025-07-24

### Changes

- use default wiki label should there be neither a german nor english label

## [0.63.0] - 2025-07-10

### Added

- BREAKING: add RKI organization as unitOf to organigram units

## [0.62.2] - 2025-07-08

### Fixed

- fix ldap connection resetting

## [0.62.1] - 2025-07-07

### Added

- moved `contains_any_types` over from mex-backend

### Changes

- ensure extracted items are merged in predictable way
- improve a batch of doc-strings with args, raises and return sections

### Fixed

- fix ldap error if ldap connector is >1h old

## [0.62.0] - 2025-06-17

### Added

- running github release action publishes to pypi

### Changes

- use mex-model from pypi instead of github

## [0.61.2] - 2025-06-13

### Changes

- bump mex-model dependency
- get vocabulary model examples dynamically from models

## [0.61.1] - 2025-05-19

### Changes

- improve logging for backend API sink connector

### Fixed

- fix response type of `BackendApiConnector.preview_merged_item` to be `PreviewModel`

## [0.61.0] - 2025-05-16

### Added

- add proportional backoff to too_many_requests responses and configure minimum time

### Changes

- move hash function from ExtractedData to BaseModel
- added fullname attribute to transforming orcid person to mex person

### Removed

- removed `BaseEntity` class to reduce inheritance hierarchy
- remove http retry on forbidden responses

## [0.60.0] - 2025-05-13

### Added

- added MEX_BACKEND_API_PARALLELIZATION and MEX_BACKEND_API_CHUNK_SIZE settings
- added support for sending batches of data to the backend in parallel

### Changes

- bump cookiecutter template to ed5deb

## [0.59.2] - 2025-05-12

### Changes

- update pyarrow and click dependencies
- update mex-model to 3.6.1

## [0.59.1] - 2025-04-29

### Changes

- update mex-model to 3.5.7

### Fixed

- fix ldap connector method signatures

## [0.59.0] - 2025-04-29

### Added

- added `BackendApiConnector` methods to create and update rule-sets
- added `BackendApiConnector` methods to search in wiki, ldap and orcid
- added `BackendApiConnector` methods to fetch and assign identities
- added `limit` parameter to ldap connector and helper functions
- added pre-configured type adapters to all models with an `entityType`
- added `MEX_LDAP_SEARCH_BASE` setting to configure the search domain
- added `metrics` method to connectors to collect cache hits and misses
- added `get_extracted_organizational_unit_with_parents` organigram helper
- added `transform_organigram_unit_to_extracted_organizational_unit` transformer

### Changes

- BREAKING: move MergedModel and RuleSetResponse type adapters to models module
- de-coupled BackendApiIdentityProvider from BackendApiConnector
- moved memory and backend identity provider registration to package init file
- BREAKING: convert ldap connector and related functions from generator to list returns
- reconfigure all cached functions to have a `maxsize` setting
- moved `get_alias_lookup`, `get_list_field_names` and `get_field_names_allowing_none`
  from `BaseModel` class to utils module
- BREAKING: convert organigram functions from generator to list returns
- BREAKING: convert primary-source functions from generator to list return
- BREAKING: moved `split_to_caps` from types to transform module
- BREAKING: moved `normalize` from utils to transform module
- BREAKING: renamed `get_persons_by_name` to `get_ldap_persons`

### Removed

- BREAKING: remove return value from `BackendApiConnector.ingest`
- BREAKING: remove unused `LDAPConnector.get_unit` and `get_units` methods
- BREAKING: remove `get_count_of_found_persons_by_name` to avoid duplicate queries
- BREAKING: removed `member_of` validation for ldap persons
- BREAKING: removed `get_all_extracted_primary_sources` helper

## [0.58.3] - 2025-04-24

### Added

- Also allow raw request of HTTPConnector

## [0.58.2] - 2025-04-22

### Changes

- increase read timeout limit for BackendApiSink

## [0.58.1] - 2025-04-17

### Changes

- log model info on sink errors

## [0.58.0] - 2025-04-11

### Changes

- move ingest timeout configuration from BackendAPIConnector to BackendApiSink
- wrap read time out errors of http connector in a custom timed error
- add proportional backoff to http connector: the longer it took, the longer we chill
- use watch decorator on sinks to only log once every 1000 write ops

## [0.57.0] - 2025-04-09

### Added

- add pagination to orcid connector search method
- add caching to orcid single item lookup
- add support for multiple emails to orcid transform

### Changes

- BREAKING: dissolve aux-extractor model folders into single files
- BREAKING: clean-up orcid connector method and extract function names
- BREAKING: require orcid primary source as parameter to transform function
- make orcid family and given names optional to validate all data
- rename private _get_organization_details to public get_wikidata_organization

### Removed

- drop stale DataType type
- remove unused LDAPConnector.PAGE_SIZE
- BREAKING: removed unused MEX_WIKI_QUERY_SERVICE_URL setting
- BREAKING: removed unused WikidataQueryServiceConnector class
- BREAKING: removed unused search_organization_by_label extract function
- BREAKING: removed unused get_count_of_found_organizations_by_label extract function
- BREAKING: removed unused search_organizations_by_label extract function
- BREAKING: removed unused get_extracted_organization_from_wikidata helper function

## [0.56.1] - 2025-03-31

### Added

- ALL_TYPES_BY_FIELDS_BY_CLASS_NAMES and VOCABULARIES_BY_FIELDS_BY_CLASS_NAMES lookups

### Changes

- update ruff and apply TC006 fixes

## [0.56.0] - 2025-03-27

### Added

- extract method for orcid can now obtain multiple results (orcid records)

## [0.55.0] - 2025-03-21

### Changes

- BREAKING: wrap function around watch decorator accepting log_interval parameter
- increase parse_csv default chunksize to 10000 and log chunks instead of rows

## [0.54.4] - 2025-03-20

### Changes

- reduce chunk size for backend api sink to avoid timeouts

## [0.54.3] - 2025-03-18

### Fixed

- stop stringifying backend identity provider url parameters

## [0.54.2] - 2025-03-05

### Fixed

- remove unsafe pytest import from testing plugin

## [0.54.1] - 2025-02-28

### Changes

- BREAKING: mex-model to 3.5.6: make doi pattern more lenient

## [0.54.0] - 2025-02-27

### Changes

- BREAKING: mex-model to 3.5.5: update patterns and examples for URL fields

## [0.53.0] - 2025-02-26

### Added

- BREAKING: filter for had_primary_source to backend api connector

## [0.52.2] - 2025-02-24

### Fixed

- temporarily pin pydantic settings version to bypass error in settings update.

## [0.52.1] - 2025-02-24

## [0.52.0] - 2025-02-19

### Added

- Connector class for retrieving ORCID data by ID or name
- methods for extracting data from orcid
- methods to transform from OrcidPerson to mex person
- model class for orcid data
- unit tests for orcid connector

## [0.51.1] - 2025-02-13

### Fixed

- expand the pattern for DOI Urls as these can also contain lowercase letters

## [0.51.0] - 2025-02-11

### Added

- add entry for `s3` to sink settings enum

### Changes

- add `AnyMergedModel` to the allowed types for `Sink.load` methods
- but let BackendApiSink throw an error, when merged items are loaded
- make local typevars private and give them speaking names

## [0.50.0] - 2025-02-06

### Changes

- BREAKING: move ItemsContainer and PaginatedItemsContainer to mex.common.models
- BREAKING: replace post_extracted_items with ingest and allow AnyRuleSetResponses
- allow AnyRuleSetResponses as arguments to sinks
- BREAKING: sinks now yield the models they loaded, instead of just their identifiers

## [0.49.3] - 2025-01-29

### Changes

- update mex-model to 3.5.1

### Fixed

- fix regex pattern for GndIdStr in organization models

## [0.49.2] - 2025-01-29

### Fixed

- do not wrap field types in `setValues` in mapping rules in another list

## [0.49.1] - 2025-01-29

### Fixed

- reduce Filter classes to a single list field of `FilterField` items

## [0.49.0] - 2025-01-29

### Added

- new (partially generic) classes for defining Mapping and Filter fields and rules

### Changes

- BREAKING: replaced dynamic Mapping and Filter classes with static ones

### Deprecated

- use FILTER_MODEL_CLASSES_BY_NAME instead of FILTER_MODEL_BY_EXTRACTED_CLASS_NAME
- use MAPPING_MODEL_CLASSES_BY_NAME instead of MAPPING_MODEL_BY_EXTRACTED_CLASS_NAME

## [0.48.0] - 2025-01-28

### Added

- add a sink registry with `register_sink` and `get_sink` functions
- add a multi-sink implementation, akin to `mex.extractors.load`

### Changes

- BREAKING: convert post_to_backend_api to BackendApiSink
- BREAKING: convert write_ndjson to NdjsonSink
- backend and ndjson sinks log progress only in batches
- increase timeout and decrease chunk size for backend API sink
- port backend identity provider implementation from editor/extractors to common
- allow backend and graph as identity provider setting to simplify setting subclasses,
  even though graph is not implemented in mex-common
- BREAKING: make backend api connector response models generic, to keep DRY

## [0.47.1] - 2025-01-24

### Fixed

- skip None values when merging extracted and rule items

## [0.47.0] - 2025-01-23

### Added

- merging logic to mex-common

## [0.46.0] - 2025-01-09

### Added

- BREAKING: add nested models (Text, Link) to *all* lookups in `mex.common.fields`

### Changes

- BREAKING: move `GenericFieldInfo` from `models.base.field_info` to `utils`
- BREAKING: move `get_all_fields` from `BaseModel` to `utils` to support all base models

## [0.45.0] - 2024-12-18

### Changes

- BREAKING: change type of distribution.title to an array of texts

## [0.44.0] - 2024-12-12

### Changes

- updated ldap search from name and familyname to one single attribute "displayname"

## [0.43.0] - 2024-12-10

### Added

- add preview models for merged items without cardinality validation
- BREAKING: preview models are now part of all `mex.common.fields` lookups
- add `BackendApiConnector.fetch_preview_items` for fetching previews

### Deprecated

- stop using `ExtractedData`, use `AnyExtractedModel` instead
- stop using `MergedItem`, use `AnyMergedModel` instead
- stop using `AdditiveRule`, use `AnyAdditiveRule` instead
- stop using `SubtractiveRule`, use `AnySubtractiveRule` instead
- stop using `PreventiveRule`, use `AnyPreventiveRule` instead
- stop using `BaseEntity`, use a concrete union instead

### Removed

- removed deprecated `BulkInsertResponse` as alias for `IdentifiersResponse`
- removed unused module export of `mex.common.models.generate_entity_filter_schema`
- removed unused module export of `mex.common.models.generate_mapping_schema`
- drop export `models.ExtractedPrimarySourceIdentifier`, import from `types` instead
- drop export `models.MergedPrimarySourceIdentifier`, import from `types` instead

## [0.42.0] - 2024-12-02

### Added

- add vocabulary and temporal unions and lookups to `mex.common.types`
- add `mex.common.fields` with field type by class name lookups

### Changes

- wikidata helper now optionally accepts wikidata primary source
- set default empty rules to all of the rule-set models
- pin pydantic to sub 2.10 (for now) because of breaking changes

### Fixed

- switch HTTP method for preview endpoint to `POST`
- add optional values to variadic values for distribution models
- make `endpointDescription` optional for variadic access platform models

## [0.41.0] - 2024-11-18

### Added

- organigram extraction checks for duplicate emails/labels in different organigram units

### Changes

- upgrade mex-model dependency to version 3.2

## [0.40.0] - 2024-10-28

### Changes

- upgrade mex-model dependency to version 3.1

### Fixed

- fix typo in `repositoryURL` of bibliographic resources
- make identifier and stableTargetId of ExtractedBibliographicResource computed fields

## [0.39.0] - 2024-10-28

### Added

- added new consent and bibliography reference models and vocabs
- added doi field to resource models
- helper function for primary source look up

### Changes

- upgrade mex-model dependency to version 3
- make ruff linter config opt-out, instead of opt-in
- make instances of extracted data hashable
- BREAKING: Wikidata convenience function refactored and renamed to 'helper'
- wikidata helper function split between mex-common and mex-extractors
- code de-duplication: fixture extracted_primary_sources uses function-part of helper
- split up YearMonth and Year temporal types and improved patterns
- applied all changes to model fields according to model v3
- update LOINC pattern

### Fixed

- fix temporal entity schemas

## [0.38.0] - 2024-10-11

### Added

- add pattern constants for vocabs, emails, urls and ids to types module
- add regex pattern to json schema of identifier fields
- automatically add examples and useScheme to json schema of enum fields

### Changes

- BREAKING: use `identifier` instead of `stableTargetId` to get merged item from backend
- ensure identifier unions are typed to generic `Identifier` instead of the first match
  to signal that we don't actually know which of the union types is correct
- unify pydantic schema configuration for all types
- consistently parse emails, identifiers and temporals in models to their type, not str
- consistently serialize emails, ids and temporals in models to str, not their type
- make instances of Link type hashable, to harmonize them with Text models

### Removed

- drop manual examples from enum fields, because they are autogenerated now
- BREAKING: remove `MEX_ID_PATTERN` from types, in favor of `IDENTIFIER_PATTERN`
- BREAKING: make public `MEX_ID_ALPHABET` constant from identifier module private
- BREAKING: remove `__str__` methods from Text and Link classes
- BREAKING: drop support for parsing UUIDs as Identifiers, this was unused
- BREAKING: drop support for parsing Links from markdown syntax, this was unused
- BREAKING: remove pydantic1-style `validate` methods from all type models
- BREAKING: `BackendApiConnector.post_models` in favor of `post_extracted_items`

## [0.37.0] - 2024-10-01

### Added

- added methods for extracting persons by name or ID from ldap
- `contains_only_types` to check if fields are annotated as desired
- `group_fields_by_class_name` utility to simplify filtered model/field lookups
- new parameters to `get_inner_types` to customize what to unpack

## [0.36.1] - 2024-09-16

### Fixed

- pin pytz to 2024.1, as stopgap for MX-1703

## [0.36.0] - 2024-09-09

### Added

- added `BackendApiConnector` methods to cover all current (and near future) endpoints:
  `fetch_extracted_items`, `fetch_merged_items`, `get_merged_item`,
  `preview_merged_item` and `get_rule_set`
- complete the list of exported names in `models` and `types` modules

### Deprecated

- deprecated `BackendApiConnector.post_models` in favor of `post_extracted_items`

### Removed

- containerize section from release pipeline

### Fixed

- added the `rki/mex` user-agent to all requests of the HTTPConnector

## [0.35.0] - 2024-08-20

### Changes

- update cruft and loosen up pyproject dependencies
- harmonize signatures/docs of pydantic core/json schema manipulating methods

### Fixed

- fix schema tests not starting with diverging model names in common and mex-model
- fix serialization for temporal entity instances within pydantic models

## [0.34.0] - 2024-08-12

### Added

- wikidata fixtures to pytest plugin: wikidata_organization_raw, wikidata_organization,
  mocked_wikidata
- convenience function `get_merged_organization_id_by_query_with_extract_transform_and_load`
  for getting the stableTargetId of an organization, while transforming and loading the
  organization using the provided load function
- models for rule-set requests and responses along with typing and lookups
- add `BaseT` models to the exported names of `mex.common.models`
- add `MEX_ID_PATTERN` to the exported names of `mex.common.types`

### Changes

- move all base models and pydantic scaffolding into `mex.common.models.base`
  for a cleaner structure within the growing `models` module

## [0.33.0] - 2024-07-31

### Added

- HTTP connector backoff for 10 retries on 403 from server
- `rki/mex` user agent is sent with query requests via wikidata connector

### Changes

- changed backend api connector payload to "items"

- update wikidata search organization request query, with optional language parameter
  wikidata query search can be enhanced by specifying the language.
  EN is the default language.

## [0.32.0] - 2024-07-23

### Changes

- move log timestamp and coloring into the formatter

### Deprecated

- `mex.common.logging.echo` is deprecated in favor of `logging.info`

### Fixed

- add missing listyness-fix support for computed-fields

## [0.31.0] - 2024-07-17

### Removed

- BREAKING: ability to store different settings instances at the same time. Dependent
  repositories now must bundle all settings in a single class.

## [0.30.0] - 2024-07-16

### Added

- get count of found wikidata organizations

## [0.29.1] - 2024-07-15

## [0.29.0] - 2024-07-12

### Added

- add validator to base model that verifies computed fields can be set but not altered
- new class hierarchy for identifiers: ExtractedIdentifier and MergedIdentifier

### Changes

- improve typing for methods using `Self`
- make local type variables private
- use json instead of pickle to calculate checksum of models
- replace `set_identifiers` validator with computed fields on each extracted model

### Removed

- removed custom stringify method on base entities that included the `identifier` field

### Fixed

- fix typing for `__eq__` arguments

## [0.28.0] - 2024-07-08

### Added

- extract multiple organizations from wikidata

## [0.27.1] - 2024-06-14

### Changes

- update mex-model to version 2.5

## [0.27.0] - 2024-06-10

### Added

- add static class attribute `stemType` to models, containing an unprefixed entityType
- add `AnyRuleModel`, `RULE_MODEL_CLASSES`, `RULE_MODEL_CLASSES_BY_NAME` to models
- add type aliases `AnyPrimitiveType` and `LiteralStringType` to types
- add new utility function `ensure_postfix` for adding postfixes to strings

### Changes

- clean-up and unify `mapping` and `filter` class generation

## [0.26.1] - 2024-05-29

### Fixed

- fix memory identity provider seeding

## [0.26.0] - 2024-05-29

### Added

- add classes for Additive, Preventive and Subtractive rules for all entity types
- add types, lists and lookups for all three rule types to `mex.common.models`

### Changes

- move aux-extractor documentation from readme to `__init__` to have it in sphinx
- move `BaseModel` specific descriptions from class to model to avoid duplication
- BREAKING: move `FILTER_MODEL_BY_EXTRACTED_CLASS_NAME` to `mex.common.models`
- BREAKING: move `MAPPING_MODEL_BY_EXTRACTED_CLASS_NAME` to `mex.common.models`
- BREAKING: change `MEX_PRIMARY_SOURCE_IDENTIFIER` to end in `1`,
  so that it differs from `MEX_PRIMARY_SOURCE_STABLE_TARGET_ID`

## [0.25.1] - 2024-05-21

### Fixed

- isolate settings context before first test

## [0.25.0] - 2024-05-14

### Added

- add `precision` keyword to TemporalEntity constructor
- add transform function for single wikidata organization to extracted organization

### Changes

- add tests for ldap.extract

### Fixed

- fix ldap.extract.get_merged_ids_by_email

## [0.24.0] - 2024-04-12

### Added

- synchronize changes to fields in `BaseSettings` to all active settings subclasses
- added github action for renovatebot

### Changes

- make memory identity provider deterministic (same input args results in same
  stableTargetId and Identifier)
- rework `ContextStore` into `SingletonStore` with more intuitive API
- phase out ambiguous "context" naming in favor of more descriptive "singleton store"
- rename `SettingsContext` to `SETTINGS_STORE` and allow multiple active subclasses
- rename `ConnectorContext` to `CONNECTOR_STORE` removing its context manager functions
- replace `reset_connector_context()` with more consistent `CONNECTOR_STORE.reset()`

### Removed

- removed types `IdentifierT`, `SettingsType`, `ConnectorType` in favor of `typing.Self`
- remove github dependabot configuration

## [0.23.0] - 2024-04-08

### Changes

- return only one org from wikidata, if multiple or no org is found then return None
- filter quotation marks (") from requested wikidata label

## [0.22.0] - 2024-03-19

### Added

- port `get_inner_types` from `mex-backend` to `mex.common.utils`

### Changes

- rename Timestamp class to TemporalEntity
- added subclasses with specific resolution YearMonth, YearMonthDay, YearMonthDayTime
- modernize typing with syntactic sugar
- simplify `BaseModel._get_list_field_names` using `get_inner_types`
- switch from poetry to pdm
- use vocabulary JSON files from mex-model

### Removed

- remove vocabulary JSON files

### Fixed

- date and time validation working and harmonized with mex-model

## [0.21.0] - 2024-03-04

### Added

- add `entityType` type hint to `MExModel` (now `BaseEntity`)
- add types for `AnyBaseModel`, `AnyExtractedModel` and `AnyMergedModel`
- create more specific subclasses of `Identifier` (for extracted and merged)
- expose unions, lists and lookups for `Identifier` subclasses in `mex.common.types`

### Changes

- swap `contextvars.ContextVar` for `mex.common.context.ContextStore`
- move `stableTargetId` property from base models to extracted models
- update typing of identifiers to specific subclasses
- use `Annotated[..., Field(...)]` notation for pydantic field configs
- split up `mex.common.models.base` and move out `MExModel` and `JsonSchemaGenerator`
- rename `MExModel` to `BaseEntity` with only type hints an model config
- declare `hadPrimarySource`, `identifier` and `identifierInPrimarySource` as frozen

### Removed

- absorb unused `BaseExtractedData` into `ExtractedData`
- remove `stableTargetId` property from merged models
- drop support for sinks to accept merged items (now only for extracted data)

## [0.20.0] - 2024-02-22

### Changes

- update cruft and dev dependencies
- randomize test order by default

### Removed

- remove `mex.common.public_api` module and the correlating sinks
- remove `PathWrapper.resolve` and `PathWrapper.raw` methods

### Fixed

- remove `pytest.mark` from fixture in `mex.common.testing.plugin`

## [0.19.4] - 2024-02-15

### Changes

- update cruft and minor dependencies

### Removed

- date-time format validation for mapping model generation

## [0.19.3] - 2024-02-06

### Changes

- update cruft to apply new workflow trigger config
- update poetry and pre-commit dependencies

### Fixed

- fix mex mapping model name

## [0.19.2] - 2024-02-02

### Added

- pytest plugins for random order and parallelized test execution
- move dynamic mapping model generation from mex-assets

### Changes

- `mex.bat test` uses random order and xdist plugins by default

## [0.19.1] - 2024-01-19

### Added

- cruft template link
- workflow that syncs main branch to openCoDE
- constant for MEX_PRIMARY_SOURCE_IDENTIFIER

### Changes

- harmonized boilerplate

### Fixed

- ExtractedData raises proper ValidationError when parsing wrong base type

## [0.19.0] - 2024-01-12

### Added

- add `entityType` field in all extracted and merged models

### Fixed

- wikidata test

## [0.18.2] - 2024-01-11

### Added

- `CHANGELOG.md` documenting notable changes to this project
- a template for pull requests
- language french in language vocabulary

## [0.18.1] - 2024-01-03

### Added

- tests for `mex.common.types.PathWrapper`
- method `is_relative` to `mex.common.types.PathWrapper` to check whether the path is
  relative

### Changes

- resolve base paths of work/assets path fields in settings

### Fixed

- nesting of `mex.common.types.PathWrapper` on instantiation

## [0.18.0] - 2023-12-20

### Changes

- move `Sink` and `IdentityProvider` to `mex.common.types`

### Deprecated

- deprecate `MExModel.get_entity_type`, use `cls.__name__` instead
- deprecate `mex.common.models.MODEL_CLASSES[_BY_ENTITY_TYPE]`,
  use the more precise lists or dicts like `EXTRACTED_MODEL_CLASSES_BY_NAME` instead

## [0.17.1] - 2023-12-20

### Added

- use dmypy for pre-commit type checking

### Fixed

- fix previously undetected typing issue

### Changed

- configure CI linting to install poetry
- update versions<|MERGE_RESOLUTION|>--- conflicted
+++ resolved
@@ -9,14 +9,11 @@
 
 ### Added
 
-<<<<<<< HEAD
-- RestrictedTextLanguage allowing only EN or DE if confidence >=0.75
-- add 'supersededBy' to merged and preventive items, and to additive rules
-=======
 - added field descriptions according to mex.model
 - added two new string helper functions `split_to_camel` and `camel_to_split`
 - added merged model verification to `test_model_schemas`
->>>>>>> 89791503
+- add 'supersededBy' to merged and preventive items, and to additive rules
+
 
 ### Changes
 
