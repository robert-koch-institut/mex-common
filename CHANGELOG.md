--- conflicted
+++ resolved
@@ -8,11 +8,8 @@
 ## [Unreleased]
 
 ### Added
-<<<<<<< HEAD
 - add `merged_person_from_login` method to BackendApiConnector
-=======
 - RestrictedTextLanguage allowing only EN or DE if confidence >=0.75
->>>>>>> 978660de
 
 ### Changes
 - detect_language does not support FR, RU or ES anymore.
