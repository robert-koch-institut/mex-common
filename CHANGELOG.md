--- conflicted
+++ resolved
@@ -11,29 +11,15 @@
 
 ### Changes
 
-<<<<<<< HEAD
-- add entityType type hint to MExModel
-- add types for AnyBaseModel, AnyExtractedModel and AnyMergedModel
-- update linting according to https://github.com/robert-koch-institut/mex-template/pull/3
-- swap `contextvars.ContextVar` for `mex.common.context.ContextStore`
-- freeze all `Identity` fields
-- freeze `identifier` field on `MExModel`
-- freeze `hadPrimarySource` and `identifierInPrimarySource` on `ExtractedData`
-=======
 - update cruft and dev dependencies
 - randomize test order by default
->>>>>>> 8160df25
 
 ### Deprecated
 
 ### Removed
 
-<<<<<<< HEAD
-- absorb unused `BaseExtractedData` into `ExtractedData`
-=======
 - remove `mex.common.public_api` module and the correlating sinks
 - remove `PathWrapper.resolve` and `PathWrapper.raw` methods
->>>>>>> 8160df25
 
 ### Fixed
 
@@ -132,8 +118,8 @@
 ### Deprecated
 
 - deprecate `MExModel.get_entity_type`, use `cls.__name__` instead
-- deprecate `mex.common.models.MODEL_CLASSES[_BY_ENTITY_TYPE]`, use the more precise lists or dicts like `EXTRACTED_MODEL_CLASSES_BY_NAME` instead
-
+- deprecate `mex.common.models.MODEL_CLASSES[_BY_ENTITY_TYPE]`,
+  use the more precise lists or dicts like `EXTRACTED_MODEL_CLASSES_BY_NAME` instead
 
 ## [0.17.1] - 2023-12-20
 
