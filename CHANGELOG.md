--- conflicted
+++ resolved
@@ -17,11 +17,8 @@
 
 ### Fixed
 
-<<<<<<< HEAD
 - fix TemporalEntity equality check
-=======
 - fix DistributionRuleSetResponse entity type
->>>>>>> c9d30eb0
 
 ### Security
 
