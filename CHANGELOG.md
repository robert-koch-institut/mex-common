--- conflicted
+++ resolved
@@ -9,13 +9,10 @@
 
 ### Added
 
-<<<<<<< HEAD
 - BREAKING: filter for had_primary_source to backend api connector
 - update mex-model to 3.5.4
 - BREAKING: update patterns and examples for URL fields
 
-=======
->>>>>>> 73fd6c46
 ### Changes
 
 ### Deprecated
