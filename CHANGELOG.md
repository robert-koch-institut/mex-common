--- conflicted
+++ resolved
@@ -16,19 +16,14 @@
 
 ### Changes
 
-<<<<<<< HEAD
 - detect_language does not support FR, RU or ES anymore.
-- update template to https://github.com/robert-koch-institut/mex-template/commit/a67c71
+- updated template to https://github.com/robert-koch-institut/mex-template/commit/a67c71
+- updated template to https://github.com/robert-koch-institut/mex-template/commit/7c3e75
 - use `model_title_generator` instead of hardcoding model titles
 - move `hadPrimarySource` and `identifierInPrimarySource` from concrete mapping models
   to the base mapping class
 - update mex-model to version 4.6 where extracted and merged schemas are split
 - update `test_model_schemas` to be more readable and remove unnecessary special cases
-=======
-- updated template to https://github.com/robert-koch-institut/mex-template/commit/7c3e75
-- detect_language does not support FR, RU or ES anymore.
-- updated template to https://github.com/robert-koch-institut/mex-template/commit/a67c71
->>>>>>> 261380d9
 
 ### Deprecated
 
@@ -41,12 +36,8 @@
 ## [1.10.0] - 2025-11-20
 
 ### Changes
-<<<<<<< HEAD
-
-- update template to https://github.com/robert-koch-institut/mex-template/commit/6009e2
-=======
+
 - updated template to https://github.com/robert-koch-institut/mex-template/commit/6009e2
->>>>>>> 261380d9
 - organigram lookup now returns lists of units to support organizational units sharing
   same details like email
 
@@ -58,11 +49,7 @@
 
 ### Changes
 
-<<<<<<< HEAD
-- update template to https://github.com/robert-koch-institut/mex-template/commit/3c389d
-=======
 - updated template to https://github.com/robert-koch-institut/mex-template/commit/3c389d
->>>>>>> 261380d9
 
 ## [1.8.2] - 2025-10-28
 
