--- conflicted
+++ resolved
@@ -19,9 +19,6 @@
 
 ### Security
 
-<<<<<<< HEAD
-## [0.27.2] - 2024-07-08
-=======
 ## [0.29.0] - 2024-07-12
 
 ### Added
@@ -45,7 +42,6 @@
 - fix typing for `__eq__` arguments
 
 ## [0.28.0] - 2024-07-08
->>>>>>> 684d9b09
 
 ### Added
 
