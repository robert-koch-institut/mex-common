import json
from datetime import timedelta, timezone
from enum import Enum
from pathlib import Path, PurePosixPath, PureWindowsPath
from typing import Any
from uuid import UUID

import pytest
from pydantic import BaseModel as PydanticModel
from pydantic import Field, SecretStr

<<<<<<< HEAD
from mex.common.transform import (
    MExEncoder,
    dromedary_to_kebab,
    dromedary_to_snake,
    snake_to_dromedary,
)
from mex.common.types import AssetsPath, Identifier, Timestamp
=======
from mex.common.transform import MExEncoder, dromedary_to_snake, snake_to_dromedary
from mex.common.types import Identifier, Timestamp
>>>>>>> 1930b7db


class DummyModel(PydanticModel):
    string_field: str = Field("foo", alias="strField")
    integer: int = 42


class DummyEnum(Enum):
    THIS = "this"
    THAT = "that"


@pytest.mark.parametrize(
    ("raw", "expected"),
    [
        (DummyModel(strField="bar"), '{"integer": 42, "string_field": "bar"}'),
        (SecretStr("str"), '"str"'),
        (DummyEnum.THAT, '"that"'),
        (UUID(int=4, version=4), '"00000000-0000-4000-8000-000000000004"'),
        (Identifier.generate(seed=4), '"bFQoRhcVH5DHUu"'),
        (Timestamp(2012), '"2012"'),
        (Timestamp(2010, 12), '"2010-12"'),
        (Timestamp(2010, 12, 24), '"2010-12-24"'),
        (Timestamp(2010, 12, 24, 23, 59, 59), '"2010-12-24T22:59:59Z"'),
        (
            Timestamp(2010, 12, 24, 23, 59, 59, tzinfo=timezone(timedelta(hours=-2))),
            '"2010-12-25T01:59:59Z"',
        ),
        (PureWindowsPath(r"C:\\System\\Win32\\exe.dll"), '"C:/System/Win32/exe.dll"'),
        (PurePosixPath(r"/dev/sys/etc/launch.ctl"), '"/dev/sys/etc/launch.ctl"'),
        (Path("relative", "path"), '"relative/path"'),
    ],
)
def test_mex_json_encoder(raw: Any, expected: str) -> None:
    assert json.dumps(raw, cls=MExEncoder, sort_keys=True) == expected


def test_mex_json_encoder_unserializable() -> None:
    with pytest.raises(TypeError, match="object is not JSON serializable"):
        assert json.dumps({"foo": object()}, cls=MExEncoder)


@pytest.mark.parametrize(
    ("string", "expected"),
    [
        ("", ""),
        ("word", "word"),
        ("alreadyDromedary", "alreadyDromedary"),
        ("multiple_words_in_a_string", "multipleWordsInAString"),
    ],
    ids=[
        "empty",
        "single word",
        "already dromedary",
        "multiple words",
    ],
)
def test_snake_to_dromedary(string: str, expected: str) -> None:
    result = snake_to_dromedary(string)
    assert result == expected


@pytest.mark.parametrize(
    ("string", "expected"),
    [
        ("", ""),
        ("word", "word"),
        ("already_snake", "already_snake"),
        ("ABWordCDEWordFG", "ab_word_cde_word_fg"),
        ("multipleWordsInAString", "multiple_words_in_a_string"),
    ],
    ids=[
        "empty",
        "single word",
        "already snake",
        "caps words",
        "multiple words",
    ],
)
def test_dromedary_to_snake(string: str, expected: str) -> None:
    result = dromedary_to_snake(string)
    assert result == expected


@pytest.mark.parametrize(
    ("string", "expected"),
    [
        ("", ""),
        ("word", "word"),
        ("already-kebab", "already-kebab"),
        ("ABWordCDEWordFG", "ab-word-cde-word-fg"),
        ("multipleWordsInAString", "multiple-words-in-a-string"),
    ],
    ids=[
        "empty",
        "single word",
        "already kebab",
        "caps words",
        "multiple words",
    ],
)
def test_dromedary_to_kebab(string: str, expected: str) -> None:
    result = dromedary_to_kebab(string)
    assert result == expected<|MERGE_RESOLUTION|>--- conflicted
+++ resolved
@@ -9,18 +9,13 @@
 from pydantic import BaseModel as PydanticModel
 from pydantic import Field, SecretStr
 
-<<<<<<< HEAD
 from mex.common.transform import (
     MExEncoder,
     dromedary_to_kebab,
     dromedary_to_snake,
     snake_to_dromedary,
 )
-from mex.common.types import AssetsPath, Identifier, Timestamp
-=======
-from mex.common.transform import MExEncoder, dromedary_to_snake, snake_to_dromedary
 from mex.common.types import Identifier, Timestamp
->>>>>>> 1930b7db
 
 
 class DummyModel(PydanticModel):
