import logging
import re
from enum import Enum
from typing import Any, Union

import pytest
from click.testing import CliRunner
<<<<<<< HEAD
from pydantic import HttpUrl, create_model
from pydantic.fields import Field

from mex.common.cli import entrypoint, field_to_option
from mex.common.settings import BaseSettings, SettingsType
=======
from pydantic import HttpUrl
from pydantic.fields import FieldInfo, ModelField
from pytest import LogCaptureFixture

from mex.common.cli import _field_to_option, entrypoint
from mex.common.settings import BaseSettings
>>>>>>> ef16c57c


class MyStr(str):
    """Dummy string subclass for _field_to_option test."""


class MyEnum(Enum):
    """Dummy enum class for _field_to_option test."""

    FOO = 1
    BAR = 2


@pytest.mark.parametrize(
<<<<<<< HEAD
    "name, settings_cls, info_dict",
=======
    ("field", "info_dict"),
>>>>>>> ef16c57c
    [
        (
            "required_field",
            create_model(
                "RequiredFieldSettings",
                __base__=BaseSettings,
                required_field=(float, 4.2),
            ),
            {
                "name": "required_field",
                "param_type_name": "option",
                "opts": ["--required-field"],
                "secondary_opts": [],
                "type": {"param_type": "Float", "name": "float"},
                "required": False,
                "nargs": 1,
                "multiple": False,
                "default": 4.2,
                "envvar": "MEX_REQUIRED_FIELD",
                "help": None,
                "prompt": None,
                "is_flag": False,
                "flag_value": False,
                "count": False,
                "hidden": False,
            },
        ),
        (
            "url_field",
            create_model(
                "UrlFieldSettings",
                __base__=BaseSettings,
                url_field=(HttpUrl, "https://example.com"),
            ),
            {
                "name": "url_field",
                "param_type_name": "option",
                "opts": ["--url-field"],
                "secondary_opts": [],
                "type": {"param_type": "String", "name": "text"},
                "required": False,
                "nargs": 1,
                "multiple": False,
                "default": "https://example.com",
                "envvar": "MEX_URL_FIELD",
                "help": None,
                "prompt": None,
                "is_flag": False,
                "flag_value": False,
                "count": False,
                "hidden": False,
            },
        ),
        (
            "str_like_field",
            create_model(
                "StrLikeFieldSettings",
                __base__=BaseSettings,
                str_like_field=(MyStr, MyStr("test")),
            ),
            {
                "name": "str_like_field",
                "param_type_name": "option",
                "opts": ["--str-like-field"],
                "secondary_opts": [],
                "type": {"param_type": "String", "name": "text"},
                "required": False,
                "nargs": 1,
                "multiple": False,
                "default": "test",
                "envvar": "MEX_STR_LIKE_FIELD",
                "help": None,
                "prompt": None,
                "is_flag": False,
                "flag_value": False,
                "count": False,
                "hidden": False,
            },
        ),
        (
            "optional_flag",
            create_model(
                "OptionalFlagSettings",
                __base__=BaseSettings,
                optional_flag=(bool, Field(False, description="This flag is optional")),
            ),
            {
                "name": "optional_flag",
                "param_type_name": "option",
                "opts": ["--optional-flag"],
                "secondary_opts": [],
                "type": {"param_type": "Bool", "name": "boolean"},
                "required": False,
                "nargs": 1,
                "multiple": False,
                "default": False,
                "envvar": "MEX_OPTIONAL_FLAG",
                "help": "This flag is optional",
                "prompt": None,
                "is_flag": True,
                "flag_value": True,
                "count": False,
                "hidden": False,
            },
        ),
        (
            "enum_list",
            create_model(
                "EnumListSettings",
                __base__=BaseSettings,
                enum_list=(
                    list[MyEnum],
                    Field(
                        [MyEnum.FOO, MyEnum.BAR], description="Multiple values allowed"
                    ),
                ),
            ),
            {
                "name": "enum_list",
                "param_type_name": "option",
                "opts": ["--enum-list"],
                "secondary_opts": [],
                "type": {"name": "text", "param_type": "String"},
                "required": False,
                "nargs": 1,
                "multiple": False,  # on purpose, because we let pydantic parse lists
                "default": "[1, 2]",
                "envvar": "MEX_ENUM_LIST",
                "help": "Multiple values allowed",
                "prompt": None,
                "is_flag": False,
                "flag_value": False,
                "count": False,
                "hidden": False,
            },
        ),
        (
            "union_field",
            create_model(
                "UnionFieldSettings",
                __base__=BaseSettings,
                union_field=(
                    Union[bool, str],
                    Field(True, description="String or boolean"),
                ),
            ),
            {
                "name": "union_field",
                "param_type_name": "option",
                "opts": ["--union-field"],
                "secondary_opts": [],
                "type": {"name": "text", "param_type": "String"},
                "required": False,
                "nargs": 1,
                "multiple": False,
                "default": "true",
                "envvar": "MEX_UNION_FIELD",
                "help": "String or boolean",
                "prompt": None,
                "is_flag": False,
                "flag_value": False,
                "count": False,
                "hidden": False,
            },
        ),
    ],
    ids=[
        "required field",
        "url field",
        "str-like field",
        "optional flag",
        "enum list",
        "union field",
    ],
)
<<<<<<< HEAD
def test_field_to_option(
    name: str, settings_cls: type[SettingsType], info_dict: dict[str, Any]
) -> None:
    option = field_to_option(name, settings_cls)
=======
def test_field_to_option(field: ModelField, info_dict: dict[str, Any]) -> None:
    option = _field_to_option(field)
>>>>>>> ef16c57c
    assert option.to_info_dict() == info_dict


def test_good_entrypoint_exits_zero() -> None:
    @entrypoint(BaseSettings)
    def good_entrypoint() -> None:
        return

    result = CliRunner().invoke(good_entrypoint, args=[])
    assert result.exit_code == 0, result.stdout


def test_faulty_entrypoint_exits_non_zero() -> None:
    @entrypoint(BaseSettings)
    def faulty_entrypoint() -> None:
        1 / 0

    result = CliRunner().invoke(faulty_entrypoint, args=[])
    assert result.exit_code == 1, result.stdout


def test_entrypoint_logs_docs_and_settings(caplog: LogCaptureFixture) -> None:
    class ChattySettings(BaseSettings):
        custom_setting: str = "default"

    @entrypoint(ChattySettings)
    def chatty_entrypoint() -> None:
        """Hi, I am Pointy McEntryFace."""
        return

    with caplog.at_level(logging.INFO, logger="mex"):
        result = CliRunner().invoke(
            chatty_entrypoint, args=["--custom-setting=override"]
        )
    assert result.exit_code == 0, result.stdout

    assert "Pointy McEntryFace" in caplog.text
    assert re.search(r"custom_setting\s+override", caplog.text)<|MERGE_RESOLUTION|>--- conflicted
+++ resolved
@@ -5,20 +5,12 @@
 
 import pytest
 from click.testing import CliRunner
-<<<<<<< HEAD
 from pydantic import HttpUrl, create_model
 from pydantic.fields import Field
-
-from mex.common.cli import entrypoint, field_to_option
+from pytest import LogCaptureFixture
+
+from mex.common.cli import _field_to_option, entrypoint
 from mex.common.settings import BaseSettings, SettingsType
-=======
-from pydantic import HttpUrl
-from pydantic.fields import FieldInfo, ModelField
-from pytest import LogCaptureFixture
-
-from mex.common.cli import _field_to_option, entrypoint
-from mex.common.settings import BaseSettings
->>>>>>> ef16c57c
 
 
 class MyStr(str):
@@ -33,11 +25,7 @@
 
 
 @pytest.mark.parametrize(
-<<<<<<< HEAD
-    "name, settings_cls, info_dict",
-=======
-    ("field", "info_dict"),
->>>>>>> ef16c57c
+    ("name", "settings_cls", "info_dict"),
     [
         (
             "required_field",
@@ -213,15 +201,10 @@
         "union field",
     ],
 )
-<<<<<<< HEAD
 def test_field_to_option(
     name: str, settings_cls: type[SettingsType], info_dict: dict[str, Any]
 ) -> None:
-    option = field_to_option(name, settings_cls)
-=======
-def test_field_to_option(field: ModelField, info_dict: dict[str, Any]) -> None:
-    option = _field_to_option(field)
->>>>>>> ef16c57c
+    option = _field_to_option(name, settings_cls)
     assert option.to_info_dict() == info_dict
 
 
