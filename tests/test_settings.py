import platform
import re
from pathlib import Path

import pytest

from mex.common.settings import BaseSettings, SettingsContext
from mex.common.types.path import AssetsPath, WorkPath


def test_debug_setting() -> None:
    # Test settings can be instantiated as basic sanity check
    settings = BaseSettings(debug=True)  # type: ignore

    assert settings.debug is True


def test_settings_text() -> None:
    # Test settings can be converted to a legible multi-line paragraph
    settings = BaseSettings.get()
    text = settings.text()

    assert len(text.splitlines()) == len(BaseSettings.model_fields)
    assert re.search(r"debug\s+False", text)
    assert re.search(r"api_token_payload\s+\*+", text)  # masked secret


<<<<<<< HEAD
def test_settings_env_keys() -> None:
    settings = BaseSettings.get()
    keys = settings.env_keys()

    assert len(keys) == len(settings.model_fields)
    assert "MEX_DEBUG" in keys


=======
>>>>>>> d278dc8b
class FooSettings(BaseSettings):
    """Dummy settings subclass for testing."""

    foo: str = "foo"


class BarSettings(BaseSettings):
    """Second dummy settings subclass for testing."""

    bar: str = "bar"


def test_settings_getting_caches_singleton() -> None:
    # clear cache
    SettingsContext.set(None)  # clear cache

    # first get
    settings = FooSettings.get()
    cached_settings = SettingsContext.get()
    assert settings is cached_settings

    # repeated get
    settings_fetched_again = FooSettings.get()
    assert settings_fetched_again is settings


@pytest.mark.integration
def test_parse_env_file() -> None:
    settings = BaseSettings.get()
    # "work_dir" and "assets_dir" are always set, assert that more than these two are
    # set. This indicates an .env file was found and at least one setting was parsed.
    assert settings.model_fields_set != {"work_dir", "assets_dir"}


def test_settings_getting_wrong_class_raises_error() -> None:
    # first get foo settings
    FooSettings.get()
    assert isinstance(SettingsContext.get(), FooSettings)

    # then try to get another, non-related settings class
    with pytest.raises(RuntimeError, match="already loaded"):
        BarSettings.get()


def test_resolve_paths() -> None:
    class DummySettings(BaseSettings):
        non_path: str
        abs_path: WorkPath
        work_path: WorkPath
        assets_path: AssetsPath

    if platform.system() == "Windows":  # pragma: no cover
        absolute = WorkPath(r"C:\absolute\path")
    else:
        absolute = WorkPath("/absolute/path")
    relative = Path("relative", "path")

    settings = DummySettings(
        non_path="blablabla",
        abs_path=absolute,
        work_path=WorkPath(relative),
        assets_path=AssetsPath(relative),
        assets_dir=Path(absolute / "assets_dir"),
    )

    settings_dict = settings.model_dump(exclude_defaults=True)
    assert settings_dict["non_path"] == "blablabla"
    assert settings_dict["abs_path"] == absolute
    assert settings_dict["work_path"] == WorkPath(settings.work_dir / relative)
    assert settings_dict["assets_path"] == AssetsPath(
        absolute / "assets_dir" / relative
    )<|MERGE_RESOLUTION|>--- conflicted
+++ resolved
@@ -25,17 +25,6 @@
     assert re.search(r"api_token_payload\s+\*+", text)  # masked secret
 
 
-<<<<<<< HEAD
-def test_settings_env_keys() -> None:
-    settings = BaseSettings.get()
-    keys = settings.env_keys()
-
-    assert len(keys) == len(settings.model_fields)
-    assert "MEX_DEBUG" in keys
-
-
-=======
->>>>>>> d278dc8b
 class FooSettings(BaseSettings):
     """Dummy settings subclass for testing."""
 
