from typing import Any, Callable
from unittest.mock import MagicMock, Mock

import pytest
from ldap3 import Connection
from pytest import MonkeyPatch

from mex.common.ldap.connector import LDAPConnector

PagedSearchResults = list[list[dict[str, Any]]]
LDAPMocker = Callable[[PagedSearchResults], None]


SAMPLE_PERSON_ATTRS = dict(
    company=["RKI"],
    department=["XY"],
    departmentNumber=["XY2"],
    displayName=["Sample, Sam"],
    employeeID=["1024"],
    givenName=["Sam"],
    mail=["SampleS@mail.tld"],
    objectGUID=["{00000000-0000-4000-8000-000000000000}"],
    ou=["XY"],
    sAMAccountName=["SampleS"],
    sn=["Sample"],
)

XY_DEPARTMENT_ATTRS = dict(
    mail=["XY@mail.tld"],
    objectGUID=["{00000000-0000-4000-8000-000000000042}"],
    sAMAccountName=["XY"],
)

XY2_DEPARTMENT_ATTRS = dict(
    mail=["XY2@mail.tld"],
    objectGUID=["{00000000-0000-4000-8000-000000000043}"],
    sAMAccountName=["XY2"],
)

XY_FUNC_ACCOUNT_ATTRS = dict(
    mail=["XY@mail.tld"],
    objectGUID=["{00000000-0000-4000-8000-000000000044}"],
    sAMAccountName=["XY"],
)

XY2_FUNC_ACCOUNT_ATTRS = dict(
    mail=["XY2@mail.tld"],
    objectGUID=["{00000000-0000-4000-8000-000000000045}"],
    sAMAccountName=["XY2"],
)


@pytest.fixture
def ldap_mocker(monkeypatch: MonkeyPatch) -> LDAPMocker:
    """Patch the LDAP connector to return `SAMPLE_PERSON_ATTRS` from its connection."""

    def mocker(results: PagedSearchResults) -> None:
<<<<<<< HEAD
        def __init__(self: LDAPConnector) -> None:
            self.connection = MagicMock(spec=Connection, extend=Mock())
            self.connection.extend.standard.paged_search = MagicMock(
=======
        def __init__(self: LDAPConnector, settings: BaseSettings) -> None:
            self._connection = MagicMock(spec=Connection, extend=Mock())
            self._connection.extend.standard.paged_search = MagicMock(
>>>>>>> 29226090
                side_effect=[
                    [dict(attributes=e) for e in entries] for entries in results
                ]
            )

        monkeypatch.setattr(LDAPConnector, "__init__", __init__)

    return mocker<|MERGE_RESOLUTION|>--- conflicted
+++ resolved
@@ -55,15 +55,9 @@
     """Patch the LDAP connector to return `SAMPLE_PERSON_ATTRS` from its connection."""
 
     def mocker(results: PagedSearchResults) -> None:
-<<<<<<< HEAD
         def __init__(self: LDAPConnector) -> None:
-            self.connection = MagicMock(spec=Connection, extend=Mock())
-            self.connection.extend.standard.paged_search = MagicMock(
-=======
-        def __init__(self: LDAPConnector, settings: BaseSettings) -> None:
             self._connection = MagicMock(spec=Connection, extend=Mock())
             self._connection.extend.standard.paged_search = MagicMock(
->>>>>>> 29226090
                 side_effect=[
                     [dict(attributes=e) for e in entries] for entries in results
                 ]
