--- conflicted
+++ resolved
@@ -22,15 +22,7 @@
           fetch-depth: 1
 
       - name: Run renovatebot
-<<<<<<< HEAD
-<<<<<<< ours
-        uses: renovatebot/github-action@v40.3.5
-=======
-        uses: renovatebot/github-action@v40.3.6
->>>>>>> theirs
-=======
         uses: renovatebot/github-action@v41.0.2
->>>>>>> d13d3004
         env:
           RENOVATE_GIT_PRIVATE_KEY: ${{ secrets.GPG_SIGNING_KEY }}
           RENOVATE_REPOSITORIES: "robert-koch-institut/mex-common"
