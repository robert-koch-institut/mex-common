--- conflicted
+++ resolved
@@ -12,11 +12,7 @@
     "click==8.1.7",
     "langdetect==1.0.9",
     "ldap3==2.9.1",
-<<<<<<< HEAD
     "mex-model @ git+https://github.com/robert-koch-institut/mex-model.git@feature/model-update-v3",
-=======
-    "mex-model@git+https://github.com/robert-koch-institut/mex-model.git@2.5.0",
->>>>>>> 241af610
     "numpy==2.0.1",
     "pandas==2.2.2",
     "pyarrow==17.0.0",
@@ -33,11 +29,7 @@
     "pytest-xdist==3.6.1",
     "pytest==8.3.2",
     "ruff==0.5.5",
-<<<<<<< HEAD
-    "sphinx==7.4.7",
-=======
     "sphinx==8.0.2",
->>>>>>> 241af610
     "types-ldap3==2.9.13.20240205",
     "types-pytz==2024.1.0.20240417",
     "types-requests==2.32.0.20240712",
