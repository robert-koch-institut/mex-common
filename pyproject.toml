[tool.poetry]
name = "mex-common"
<<<<<<< HEAD
version = "0.16.0"
=======
version = "0.16.1"
>>>>>>> d278dc8b
description = "RKI MEx common library."
authors = ["RKI MEx Team <mex@rki.de>"]
readme = "README.md"
license = "MIT"
repository = "https://github.com/robert-koch-institut/mex-common"
packages = [{ include = "mex" }]

[tool.poetry.dependencies]
python = "^3.11"
backoff = "^2.2.1"
click = "^8.1.7"
langdetect = "^1.0.9"
ldap3 = "^2.9.1"
numpy = "^1.26.2"
pandas = "^2.1.3"
pydantic = "^2.5.1"
pydantic-settings = "^2.1.0"
requests = "^2.31.0"

[tool.poetry.group.dev.dependencies]
black = "^23.11.0"
ipdb = "^0.13.13"
mypy = "^1.7.0"
pandas-stubs = "^2.1.1"
pytest = "^7.4.3"
pytest-cov = "^4.1.0"
ruff = "^0.1.6"
sphinx = "^6.2.1"
sphinx-book-theme = "^1.0.1"
types-ldap3 = "^2.9.13.15"
types-pytz = "^2023.3.1.1"
types-requests = "^2.31.0.10"
types-setuptools = "^68.2.0.1"

[tool.ipdb]
context = 5

[tool.mypy]
python_version = "3.11"
show_error_codes = true
strict = true
plugins = [
  "pydantic.mypy"
]

[[tool.mypy.overrides]]
module = 'langdetect.*'
ignore_missing_imports = true

[tool.pydantic-mypy]
warn_untyped_fields = true

[tool.pytest.ini_options]
addopts = [
    "--verbose",
    "--cov",
    "--no-cov-on-fail",
    "--cov-report=term-missing:skip-covered",
    "--cov-fail-under=90",
    "--cov-branch",
    "--pdbcls=IPython.terminal.debugger:TerminalPdb"
]
markers = "integration: mark a test as integration test"

[tool.ruff]
fix = true
ignore = [
    "D100",   # Allow missing module docstring for brevity
    "D104",   # Allow missing package docstring for brevity
    "D106",   # Allow missing nested class docstring (eg pydantic Config)
    "D203",   # Disallow blank line before class docstring (inverse of D211)
    "D213",   # Disallow multi-line docstring starting at second line (inverse of D212)
    "D406",   # Allow section name ending with newline (google style compat)
    "D407",   # Allow missing dashed underline after section (google style compat)
    "D413",   # Allow missing blank line after last section (google style compat)
    "N805",   # Allow first argument of a method to be non-self (pydantic compat)
    "N815",   # Allow mixedCase variables in class scope (model compat)
    "RUF012", # Allow mutable class attributes (pydantic compat)
]
select = [
    "C90", # McCabe complexity checker
    "D",   # Python docstring style checker
    "E",   # Python code style errors
    "ERA", # Commented-out code detector
    "F",   # Pyflakes passive python checker
    "I",   # Isort import utility
    "N",   # Pep8 naming conventions
    "RET", # Flake8 return statement checker
    "RUF", # Ruff-specific rules
    "S",   # Bandit automated security testing
    "T10", # Flake8 debug statement checker
    "T20", # Flake8 print statement checker
    "W",   # Python code style warnings
]
show-fixes = true
target-version = "py311"

[tool.ruff.per-file-ignores]
"tests/**" = [
    "D101", # Allow missing docstring in public class for tests
    "D102", # Allow missing docstring in public method for tests
    "D103", # Allow missing docstring in public function for tests
    "D107", # Allow missing docstring in `__init__` for tests
    "E501", # Allow line too long in tests
    "N807", # Allow mocking `__init__` for tests
    "S101", # Allow use of `assert` in tests
]

[tool.ruff.isort]
known-first-party = ["mex", "tests"]

[tool.ruff.pydocstyle]
convention = "google"

[build-system]
requires = ["poetry-core>=1.8.1"]
build-backend = "poetry.core.masonry.api"<|MERGE_RESOLUTION|>--- conflicted
+++ resolved
@@ -1,10 +1,6 @@
 [tool.poetry]
 name = "mex-common"
-<<<<<<< HEAD
-version = "0.16.0"
-=======
 version = "0.16.1"
->>>>>>> d278dc8b
 description = "RKI MEx common library."
 authors = ["RKI MEx Team <mex@rki.de>"]
 readme = "README.md"
