[project]
name = "mex-common"
version = "0.22.0"
description = "Common library for MEx python projects."
<<<<<<< HEAD
authors = ["RKI MEx Team <mex@rki.de>"]
readme = "README.md"
license = "MIT"
repository = "https://github.com/robert-koch-institut/mex-common"
packages = [{ include = "mex" }]

[tool.poetry.dependencies]
python = "^3.11"
backoff = "^2.2.1"
click = "^8.1.7"
langdetect = "^1.0.9"
ldap3 = "^2.9.1"
mex-model = { git = "https://github.com/robert-koch-institut/mex-model.git", rev = "2.3.0" }
numpy = "^1.26.4"
pandas = "^2.2.1"
pyarrow = "^15.0.1"
pydantic = "^2.6.4"
pydantic-settings = "^2.2.1"
requests = "^2.31.0"

[tool.poetry.group.dev.dependencies]
black = "^24.3.0"
ipdb = "^0.13.13"
mypy = "^1.9.0"
pandas-stubs = "^2.2.1"
pytest = "^8.1.1"
pytest-cov = "^4.1.0"
pytest-random-order = "^1.1.1"
pytest-xdist = "^3.5.0"
ruff = "^0.3.3"
sphinx = "^7.2.6"
types-ldap3 = "^2.9.13"
types-pytz = "^2024.1.0"
types-requests = "^2.31.0"
=======
authors = [{ name = "MEx Team", email = "mex@rki.de" }]
readme = { file = "README.md", content-type = "text/markdown" }
license = { file = "LICENSE" }
urls = { Repository = "https://github.com/robert-koch-institut/mex-common" }
requires-python = ">=3.11"
dependencies = [
    "backoff>=2.2.1",
    "click>=8.1.7",
    "langdetect>=1.0.9",
    "ldap3>=2.9.1",
    "numpy>=1.26.4",
    "pandas>=2.2.1",
    "pyarrow>=15.0.1",
    "pydantic>=2.6.4",
    "pydantic-settings>=2.2.1",
    "requests>=2.31.0",
]
optional-dependencies.dev = [
    "black>=24.3.0",
    "ipdb>=0.13.13",
    "mex-model@git+https://github.com/robert-koch-institut/mex-model.git@2.3.0",
    "mypy>=1.9.0",
    "pandas-stubs>=2.2.0",
    "pytest-cov>=4.1.0",
    "pytest-random-order>=1.1.1",
    "pytest-xdist>=3.5.0",
    "pytest>=8.1.1",
    "ruff>=0.3.3",
    "sphinx>=7.2.6",
    "types-ldap3>=2.9.13",
    "types-pytz>=2024.1.0",
    "types-requests>=2.31.0",
]
>>>>>>> 53e0b4ef

[tool.cruft]
template = "https://github.com/robert-koch-institut/mex-template"
skip = ["tests/conftest.py"]

[tool.ipdb]
context = 5

[tool.mypy]
python_version = "3.11"
show_error_codes = true
strict = true
plugins = ["pydantic.mypy"]

[[tool.mypy.overrides]]
module = 'langdetect.*'
ignore_missing_imports = true

[tool.pdm]
distribution = true

[tool.pdm.scripts]
autoupdate = { cmd = "pdm update --group :all --update-eager --save-minimum" }
lint = { cmd = "pre-commit run --all-files" }
test = { cmd = "pdm run pytest --numprocesses=auto --dist=worksteal" }

[tool.pydantic-mypy]
warn_untyped_fields = true

[tool.pytest.ini_options]
addopts = [
    "--verbose",
    "--cov",
    "--no-cov-on-fail",
    "--cov-report=term-missing:skip-covered",
    "--cov-fail-under=95",
    "--cov-branch",
    "--pdbcls=IPython.terminal.debugger:TerminalPdb",
    "--random-order-bucket=global",
]
markers = "integration: mark a test as integration test"

[tool.ruff]
fix = true
show-fixes = true

[tool.ruff.lint]
ignore = [
    "D100",   # Allow missing module docstring for brevity
    "D104",   # Allow missing package docstring for brevity
    "D106",   # Allow missing nested class docstring (eg pydantic Config)
    "D203",   # Disallow blank line before class docstring (inverse of D211)
    "D213",   # Disallow multi-line docstring starting at second line (inverse of D212)
    "D406",   # Allow section name ending with newline (google style compat)
    "D407",   # Allow missing dashed underline after section (google style compat)
    "D413",   # Allow missing blank line after last section (google style compat)
    "N805",   # Allow first argument of a method to be non-self (pydantic compat)
    "N815",   # Allow mixedCase variables in class scope (model compat)
    "RUF012", # Allow mutable class attributes (pydantic compat)
]
select = [
    "A",    # Flake8 builtin shaddow
    "B",    # BugBear bug and issue finder
    "C90",  # McCabe complexity checker
    "D",    # Python docstring style checker
    "E",    # Python code style errors
    "ERA",  # Commented-out code detector
    "F",    # Pyflakes passive python checker
    "I",    # Isort import utility
    "N",    # Pep8 naming conventions
    "PERF", # Lint performance anti-patterns
    "RET",  # Flake8 return statement checker
    "RUF",  # Ruff-specific rules
    "S",    # Bandit automated security testing
    "T10",  # Flake8 debug statement checker
    "T20",  # Flake8 print statement checker
    "UP",   # PyUpgrade syntax recommender
    "W",    # Python code style warnings
]

[tool.ruff.lint.per-file-ignores]
"tests/**" = [
    "D101", # Allow missing docstring in public class for tests
    "D102", # Allow missing docstring in public method for tests
    "D103", # Allow missing docstring in public function for tests
    "D107", # Allow missing docstring in `__init__` for tests
    "E501", # Allow line too long in tests
    "N807", # Allow mocking `__init__` for tests
    "S101", # Allow use of `assert` in tests
]

[tool.ruff.lint.isort]
known-first-party = ["mex", "tests"]

[tool.ruff.lint.pydocstyle]
convention = "google"

[build-system]
requires = ["pdm-backend>=2.1.8"]
build-backend = "pdm.backend"<|MERGE_RESOLUTION|>--- conflicted
+++ resolved
@@ -2,42 +2,6 @@
 name = "mex-common"
 version = "0.22.0"
 description = "Common library for MEx python projects."
-<<<<<<< HEAD
-authors = ["RKI MEx Team <mex@rki.de>"]
-readme = "README.md"
-license = "MIT"
-repository = "https://github.com/robert-koch-institut/mex-common"
-packages = [{ include = "mex" }]
-
-[tool.poetry.dependencies]
-python = "^3.11"
-backoff = "^2.2.1"
-click = "^8.1.7"
-langdetect = "^1.0.9"
-ldap3 = "^2.9.1"
-mex-model = { git = "https://github.com/robert-koch-institut/mex-model.git", rev = "2.3.0" }
-numpy = "^1.26.4"
-pandas = "^2.2.1"
-pyarrow = "^15.0.1"
-pydantic = "^2.6.4"
-pydantic-settings = "^2.2.1"
-requests = "^2.31.0"
-
-[tool.poetry.group.dev.dependencies]
-black = "^24.3.0"
-ipdb = "^0.13.13"
-mypy = "^1.9.0"
-pandas-stubs = "^2.2.1"
-pytest = "^8.1.1"
-pytest-cov = "^4.1.0"
-pytest-random-order = "^1.1.1"
-pytest-xdist = "^3.5.0"
-ruff = "^0.3.3"
-sphinx = "^7.2.6"
-types-ldap3 = "^2.9.13"
-types-pytz = "^2024.1.0"
-types-requests = "^2.31.0"
-=======
 authors = [{ name = "MEx Team", email = "mex@rki.de" }]
 readme = { file = "README.md", content-type = "text/markdown" }
 license = { file = "LICENSE" }
@@ -48,6 +12,7 @@
     "click>=8.1.7",
     "langdetect>=1.0.9",
     "ldap3>=2.9.1",
+    "mex-model@git+https://github.com/robert-koch-institut/mex-model.git@2.3.0",
     "numpy>=1.26.4",
     "pandas>=2.2.1",
     "pyarrow>=15.0.1",
@@ -58,9 +23,8 @@
 optional-dependencies.dev = [
     "black>=24.3.0",
     "ipdb>=0.13.13",
-    "mex-model@git+https://github.com/robert-koch-institut/mex-model.git@2.3.0",
     "mypy>=1.9.0",
-    "pandas-stubs>=2.2.0",
+    "pandas-stubs>=2.2.1",
     "pytest-cov>=4.1.0",
     "pytest-random-order>=1.1.1",
     "pytest-xdist>=3.5.0",
@@ -71,7 +35,6 @@
     "types-pytz>=2024.1.0",
     "types-requests>=2.31.0",
 ]
->>>>>>> 53e0b4ef
 
 [tool.cruft]
 template = "https://github.com/robert-koch-institut/mex-template"
