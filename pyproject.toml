[project]
name = "mex-common"
version = "0.21.0"
description = "Common library for MEx python projects."
<<<<<<< HEAD
authors = [{ name = "MEx Team", email = "mex@rki.de" }]
readme = { file = "README.md", content-type = "text/markdown" }
license = { file = "LICENSE" }
urls = { Repository = "https://github.com/robert-koch-institut/mex-common" }
requires-python = ">=3.11"
dependencies = [
    "backoff>=2.2.1",
    "click>=8.1.7",
    "langdetect>=1.0.9",
    "ldap3>=2.9.1",
    "numpy>=1.26.4",
    "pandas>=2.2.1",
    "pyarrow>=15.0.1",
    "pydantic>=2.6.3",
    "pydantic-settings>=2.2.1",
    "requests>=2.31.0",
]
optional-dependencies.dev = [
    "black>=24.2.0",
    "ipdb>=0.13.13",
    "mex-model@git+https://github.com/robert-koch-institut/mex-model.git@2.2.0",
    "mypy>=1.9.0",
    "pandas-stubs>=2.2.0",
    "pytest-cov>=4.1.0",
    "pytest-random-order>=1.1.1",
    "pytest-xdist>=3.5.0",
    "pytest>=8.1.1",
    "ruff>=0.3.2",
    "sphinx>=7.2.6",
    "types-ldap3>=2.9.13",
    "types-pytz>=2024.1.0",
    "types-requests>=2.31.0",
]
=======
authors = ["RKI MEx Team <mex@rki.de>"]
readme = "README.md"
license = "MIT"
repository = "https://github.com/robert-koch-institut/mex-common"
packages = [{ include = "mex" }]

[tool.poetry.dependencies]
python = "^3.11"
backoff = "^2.2.1"
click = "^8.1.7"
langdetect = "^1.0.9"
ldap3 = "^2.9.1"
numpy = "^1.26.4"
pandas = "^2.2.1"
pyarrow = "^15.0.1"
pydantic = "^2.6.4"
pydantic-settings = "^2.2.1"
requests = "^2.31.0"

[tool.poetry.group.dev.dependencies]
black = "^24.2.0"
ipdb = "^0.13.13"
mex-model = { git = "https://github.com/robert-koch-institut/mex-model.git", rev = "2.3.0" }
mypy = "^1.9.0"
pandas-stubs = "^2.2.0"
pytest = "^8.1.1"
pytest-cov = "^4.1.0"
pytest-random-order = "^1.1.1"
pytest-xdist = "^3.5.0"
ruff = "^0.3.3"
sphinx = "^7.2.6"
types-ldap3 = "^2.9.13"
types-pytz = "^2024.1.0"
types-requests = "^2.31.0"
>>>>>>> 4e649f7c

[tool.cruft]
template = "https://github.com/robert-koch-institut/mex-template"
skip = ["tests/conftest.py"]

[tool.ipdb]
context = 5

[tool.mypy]
python_version = "3.11"
show_error_codes = true
strict = true
plugins = ["pydantic.mypy"]

[[tool.mypy.overrides]]
module = 'langdetect.*'
ignore_missing_imports = true

[tool.pdm]
distribution = true

[tool.pdm.scripts]
autoupdate = { cmd = "pdm update --group :all --update-eager --save-minimum" }
lint = { cmd = "pre-commit run --all-files" }
test = { cmd = "pdm run pytest --numprocesses=auto --dist=worksteal" }

[tool.pydantic-mypy]
warn_untyped_fields = true

[tool.pytest.ini_options]
addopts = [
    "--verbose",
    "--cov",
    "--no-cov-on-fail",
    "--cov-report=term-missing:skip-covered",
    "--cov-fail-under=95",
    "--cov-branch",
    "--pdbcls=IPython.terminal.debugger:TerminalPdb",
    "--random-order-bucket=global",
]
markers = "integration: mark a test as integration test"

[tool.ruff]
fix = true
show-fixes = true

[tool.ruff.lint]
ignore = [
    "D100",   # Allow missing module docstring for brevity
    "D104",   # Allow missing package docstring for brevity
    "D106",   # Allow missing nested class docstring (eg pydantic Config)
    "D203",   # Disallow blank line before class docstring (inverse of D211)
    "D213",   # Disallow multi-line docstring starting at second line (inverse of D212)
    "D406",   # Allow section name ending with newline (google style compat)
    "D407",   # Allow missing dashed underline after section (google style compat)
    "D413",   # Allow missing blank line after last section (google style compat)
    "N805",   # Allow first argument of a method to be non-self (pydantic compat)
    "N815",   # Allow mixedCase variables in class scope (model compat)
    "RUF012", # Allow mutable class attributes (pydantic compat)
]
select = [
    "A",    # Flake8 builtin shaddow
    "B",    # BugBear bug and issue finder
    "C90",  # McCabe complexity checker
    "D",    # Python docstring style checker
    "E",    # Python code style errors
    "ERA",  # Commented-out code detector
    "F",    # Pyflakes passive python checker
    "I",    # Isort import utility
    "N",    # Pep8 naming conventions
    "PERF", # Lint performance anti-patterns
    "RET",  # Flake8 return statement checker
    "RUF",  # Ruff-specific rules
    "S",    # Bandit automated security testing
    "T10",  # Flake8 debug statement checker
    "T20",  # Flake8 print statement checker
    "UP",   # PyUpgrade syntax recommender
    "W",    # Python code style warnings
]

[tool.ruff.lint.per-file-ignores]
"tests/**" = [
    "D101", # Allow missing docstring in public class for tests
    "D102", # Allow missing docstring in public method for tests
    "D103", # Allow missing docstring in public function for tests
    "D107", # Allow missing docstring in `__init__` for tests
    "E501", # Allow line too long in tests
    "N807", # Allow mocking `__init__` for tests
    "S101", # Allow use of `assert` in tests
]

[tool.ruff.lint.isort]
known-first-party = ["mex", "tests"]

[tool.ruff.lint.pydocstyle]
convention = "google"

[build-system]
requires = ["pdm-backend>=2.1.8"]
build-backend = "pdm.backend"<|MERGE_RESOLUTION|>--- conflicted
+++ resolved
@@ -2,7 +2,6 @@
 name = "mex-common"
 version = "0.21.0"
 description = "Common library for MEx python projects."
-<<<<<<< HEAD
 authors = [{ name = "MEx Team", email = "mex@rki.de" }]
 readme = { file = "README.md", content-type = "text/markdown" }
 license = { file = "LICENSE" }
@@ -16,62 +15,26 @@
     "numpy>=1.26.4",
     "pandas>=2.2.1",
     "pyarrow>=15.0.1",
-    "pydantic>=2.6.3",
+    "pydantic>=2.6.4",
     "pydantic-settings>=2.2.1",
     "requests>=2.31.0",
 ]
 optional-dependencies.dev = [
-    "black>=24.2.0",
+    "black>=24.3.0",
     "ipdb>=0.13.13",
-    "mex-model@git+https://github.com/robert-koch-institut/mex-model.git@2.2.0",
+    "mex-model@git+https://github.com/robert-koch-institut/mex-model.git@2.3.0",
     "mypy>=1.9.0",
     "pandas-stubs>=2.2.0",
     "pytest-cov>=4.1.0",
     "pytest-random-order>=1.1.1",
     "pytest-xdist>=3.5.0",
     "pytest>=8.1.1",
-    "ruff>=0.3.2",
+    "ruff>=0.3.3",
     "sphinx>=7.2.6",
     "types-ldap3>=2.9.13",
     "types-pytz>=2024.1.0",
     "types-requests>=2.31.0",
 ]
-=======
-authors = ["RKI MEx Team <mex@rki.de>"]
-readme = "README.md"
-license = "MIT"
-repository = "https://github.com/robert-koch-institut/mex-common"
-packages = [{ include = "mex" }]
-
-[tool.poetry.dependencies]
-python = "^3.11"
-backoff = "^2.2.1"
-click = "^8.1.7"
-langdetect = "^1.0.9"
-ldap3 = "^2.9.1"
-numpy = "^1.26.4"
-pandas = "^2.2.1"
-pyarrow = "^15.0.1"
-pydantic = "^2.6.4"
-pydantic-settings = "^2.2.1"
-requests = "^2.31.0"
-
-[tool.poetry.group.dev.dependencies]
-black = "^24.2.0"
-ipdb = "^0.13.13"
-mex-model = { git = "https://github.com/robert-koch-institut/mex-model.git", rev = "2.3.0" }
-mypy = "^1.9.0"
-pandas-stubs = "^2.2.0"
-pytest = "^8.1.1"
-pytest-cov = "^4.1.0"
-pytest-random-order = "^1.1.1"
-pytest-xdist = "^3.5.0"
-ruff = "^0.3.3"
-sphinx = "^7.2.6"
-types-ldap3 = "^2.9.13"
-types-pytz = "^2024.1.0"
-types-requests = "^2.31.0"
->>>>>>> 4e649f7c
 
 [tool.cruft]
 template = "https://github.com/robert-koch-institut/mex-template"
