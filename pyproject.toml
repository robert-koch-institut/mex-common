[tool.poetry]
name = "mex-common"
version = "0.21.0"
description = "Common library for MEx python projects."
authors = ["RKI MEx Team <mex@rki.de>"]
readme = "README.md"
license = "MIT"
repository = "https://github.com/robert-koch-institut/mex-common"
packages = [{ include = "mex" }]

[tool.poetry.dependencies]
python = "^3.11"
backoff = "^2.2.1"
click = "^8.1.7"
langdetect = "^1.0.9"
ldap3 = "^2.9.1"
mex-model = { git = "https://github.com/robert-koch-institut/mex-model.git", rev = "2.3.0" }
numpy = "^1.26.4"
pandas = "^2.2.1"
pyarrow = "^15.0.1"
pydantic = "^2.6.4"
pydantic-settings = "^2.2.1"
requests = "^2.31.0"

[tool.poetry.group.dev.dependencies]
black = "^24.3.0"
ipdb = "^0.13.13"
<<<<<<< HEAD
=======
mex-model = { git = "https://github.com/robert-koch-institut/mex-model.git", rev = "2.3.0" }
>>>>>>> 4e649f7c
mypy = "^1.9.0"
pandas-stubs = "^2.2.0"
pytest = "^8.1.1"
pytest-cov = "^4.1.0"
pytest-random-order = "^1.1.1"
pytest-xdist = "^3.5.0"
ruff = "^0.3.3"
sphinx = "^7.2.6"
types-ldap3 = "^2.9.13"
types-pytz = "^2024.1.0"
types-requests = "^2.31.0"

[tool.cruft]
template = "https://github.com/robert-koch-institut/mex-template"
skip = ["tests/conftest.py"]

[tool.ipdb]
context = 5

[tool.mypy]
python_version = "3.11"
show_error_codes = true
strict = true
plugins = ["pydantic.mypy"]

[[tool.mypy.overrides]]
module = 'langdetect.*'
ignore_missing_imports = true

[tool.pydantic-mypy]
warn_untyped_fields = true

[tool.pytest.ini_options]
addopts = [
    "--verbose",
    "--cov",
    "--no-cov-on-fail",
    "--cov-report=term-missing:skip-covered",
    "--cov-fail-under=95",
    "--cov-branch",
    "--pdbcls=IPython.terminal.debugger:TerminalPdb",
    "--random-order-bucket=global",
]
markers = "integration: mark a test as integration test"

[tool.ruff]
fix = true
show-fixes = true

[tool.ruff.lint]
ignore = [
    "D100",   # Allow missing module docstring for brevity
    "D104",   # Allow missing package docstring for brevity
    "D106",   # Allow missing nested class docstring (eg pydantic Config)
    "D203",   # Disallow blank line before class docstring (inverse of D211)
    "D213",   # Disallow multi-line docstring starting at second line (inverse of D212)
    "D406",   # Allow section name ending with newline (google style compat)
    "D407",   # Allow missing dashed underline after section (google style compat)
    "D413",   # Allow missing blank line after last section (google style compat)
    "N805",   # Allow first argument of a method to be non-self (pydantic compat)
    "N815",   # Allow mixedCase variables in class scope (model compat)
    "RUF012", # Allow mutable class attributes (pydantic compat)
]
select = [
    "A",    # Flake8 builtin shaddow
    "B",    # BugBear bug and issue finder
    "C90",  # McCabe complexity checker
    "D",    # Python docstring style checker
    "E",    # Python code style errors
    "ERA",  # Commented-out code detector
    "F",    # Pyflakes passive python checker
    "I",    # Isort import utility
    "N",    # Pep8 naming conventions
    "PERF", # Lint performance anti-patterns
    "RET",  # Flake8 return statement checker
    "RUF",  # Ruff-specific rules
    "S",    # Bandit automated security testing
    "T10",  # Flake8 debug statement checker
    "T20",  # Flake8 print statement checker
    "UP",   # PyUpgrade syntax recommender
    "W",    # Python code style warnings
]

[tool.ruff.lint.per-file-ignores]
"tests/**" = [
    "D101", # Allow missing docstring in public class for tests
    "D102", # Allow missing docstring in public method for tests
    "D103", # Allow missing docstring in public function for tests
    "D107", # Allow missing docstring in `__init__` for tests
    "E501", # Allow line too long in tests
    "N807", # Allow mocking `__init__` for tests
    "S101", # Allow use of `assert` in tests
]

[tool.ruff.lint.isort]
known-first-party = ["mex", "tests"]

[tool.ruff.lint.pydocstyle]
convention = "google"

[build-system]
requires = ["poetry-core>=1.9.0"]
build-backend = "poetry.core.masonry.api"<|MERGE_RESOLUTION|>--- conflicted
+++ resolved
@@ -25,12 +25,8 @@
 [tool.poetry.group.dev.dependencies]
 black = "^24.3.0"
 ipdb = "^0.13.13"
-<<<<<<< HEAD
-=======
-mex-model = { git = "https://github.com/robert-koch-institut/mex-model.git", rev = "2.3.0" }
->>>>>>> 4e649f7c
 mypy = "^1.9.0"
-pandas-stubs = "^2.2.0"
+pandas-stubs = "^2.2.1"
 pytest = "^8.1.1"
 pytest-cov = "^4.1.0"
 pytest-random-order = "^1.1.1"
