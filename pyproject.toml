[tool.poetry]
name = "mex-common"
<<<<<<< HEAD
version = "0.11.0"
=======
version = "0.10.2"
>>>>>>> d7cd3d12
description = "RKI MEx common library."
authors = ["RKI MEx Team <mex@rki.de>"]
readme = "README.md"
license = "MIT"
repository = "github.com/robert-koch-institut/mex-common"
packages = [{include = "mex"}]

[tool.poetry.dependencies]
python = "^3.11"
backoff = "^2.2.1"
click = "^8.1.6"
fabric = "^3.1.0"
langdetect = "^1.0.9"
ldap3 = "^2.9.1"
numpy = "^1.25.1"
pandas = "^2.0.3"
pydantic = { version = "^1.10.11", extras = ["dotenv", "email"] }
requests = "^2.31.0"
sqlalchemy ="^1.4.49"

[tool.poetry.group.dev.dependencies]
autoflake = "^2.2.0"
black = "^23.7.0"
ipdb = "^0.13.13"
isort = "^5.12.0"
mypy = "^1.4.1"
mypy-extensions = "^1.0.0"
pytest = "^7.4.0"
pytest-cov = "^4.1.0"
sphinx = "^6.2.1"
sphinx-book-theme = "^1.0.1"
sqlalchemy = { version= "^1.4.49", extras = ["mypy"] }
types-pytz = "^2023.3.0.0"
types-requests = "^2.31.0.2"
types-setuptools = "^68.0.0.3"

[tool.ipdb]
context=5

[build-system]
requires = ["poetry-core>=1.6.1"]
build-backend = "poetry.core.masonry.api"<|MERGE_RESOLUTION|>--- conflicted
+++ resolved
@@ -1,10 +1,6 @@
 [tool.poetry]
 name = "mex-common"
-<<<<<<< HEAD
 version = "0.11.0"
-=======
-version = "0.10.2"
->>>>>>> d7cd3d12
 description = "RKI MEx common library."
 authors = ["RKI MEx Team <mex@rki.de>"]
 readme = "README.md"
