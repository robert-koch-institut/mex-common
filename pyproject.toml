--- conflicted
+++ resolved
@@ -12,12 +12,8 @@
     "click>=8,<9",
     "langdetect>=1,<2",
     "ldap3>=2,<3",
-<<<<<<< HEAD
-    "mex-model>=4.2.1,<4.3",
+    "mex-model>=4.3,<4.4",
     "networkx>=3",
-=======
-    "mex-model>=4.3,<4.4",
->>>>>>> ca236730
     "numpy>=2,<3",
     "pandas>=2,<3",
     "pyarrow>=21,<22",
