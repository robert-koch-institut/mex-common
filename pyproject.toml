[tool.poetry]
name = "mex-common"
version = "0.15.1"
description = "RKI MEx common library."
authors = ["RKI MEx Team <mex@rki.de>"]
readme = "README.md"
license = "MIT"
repository = "https://github.com/robert-koch-institut/mex-common"
packages = [{ include = "mex" }]

[tool.poetry.dependencies]
python = "^3.11"
backoff = "^2.2.1"
click = "^8.1.7"
langdetect = "^1.0.9"
ldap3 = "^2.9.1"
numpy = "^1.26.2"
pandas = "^2.1.3"
pydantic = "^2.5.1"
pydantic-settings = "^2.1.0"
requests = "^2.31.0"

[tool.poetry.group.dev.dependencies]
black = "^23.11.0"
ipdb = "^0.13.13"
<<<<<<< HEAD
mex-model = { git = "https://github.com/robert-koch-institut/mex-model.git", rev = "2.1.1"}
mypy = "^1.6.1"
mypy-extensions = "^1.0.0"
pandas-stubs = "^2.0.3.230814"
=======
mypy = "^1.7.0"
pandas-stubs = "^2.1.1"
>>>>>>> 5ef55be5
pytest = "^7.4.3"
pytest-cov = "^4.1.0"
ruff = "^0.1.6"
sphinx = "^6.2.1"
sphinx-book-theme = "^1.0.1"
types-pytz = "^2023.3.1.1"
types-requests = "^2.31.0.10"
types-setuptools = "^68.2.0.1"

[tool.ipdb]
context = 5

[tool.ruff]
fix = true
ignore = [
    "D100",   # Allow missing module docstring for brevity
    "D104",   # Allow missing package docstring for brevity
    "D106",   # Allow missing nested class docstring (eg pydantic Config)
    "D203",   # Disallow blank line before class docstring (inverse of D211)
    "D213",   # Disallow multi-line docstring starting at second line (inverse of D212)
    "D406",   # Allow section name ending with newline (google style compat)
    "D407",   # Allow missing dashed underline after section (google style compat)
    "D413",   # Allow missing blank line after last section (google style compat)
    "N805",   # Allow first argument of a method to be non-self (pydantic compat)
    "N815",   # Allow mixedCase variables in class scope (model compat)
    "RUF012", # Allow mutable class attributes (pydantic compat)
]
select = [
    "C90", # McCabe complexity checker
    "D",   # Python docstring style checker
    "E",   # Python code style errors
    "ERA", # Commented-out code detector
    "F",   # Pyflakes passive python checker
    "I",   # Isort import utility
    "N",   # Pep8 naming conventions
    "RET", # Flake8 return statement checker
    "RUF", # Ruff-specific rules
    "S",   # Bandit automated security testing
    "T10", # Flake8 debug statement checker
    "T20", # Flake8 print statement checker
    "W",   # Python code style warnings
]
show-fixes = true
target-version = "py311"

[tool.ruff.per-file-ignores]
"tests/**" = [
    "D101", # Allow missing docstring in public class for tests
    "D102", # Allow missing docstring in public method for tests
    "D103", # Allow missing docstring in public function for tests
    "D107", # Allow missing docstring in `__init__` for tests
    "E501", # Allow line too long in tests
    "N807", # Allow mocking `__init__` for tests
    "S101", # Allow use of `assert` in tests
]

[tool.ruff.isort]
known-first-party = ["mex", "tests"]

[tool.ruff.pydocstyle]
convention = "google"

[build-system]
requires = ["poetry-core>=1.8.1"]
build-backend = "poetry.core.masonry.api"<|MERGE_RESOLUTION|>--- conflicted
+++ resolved
@@ -1,6 +1,6 @@
 [tool.poetry]
 name = "mex-common"
-version = "0.15.1"
+version = "0.16.0"
 description = "RKI MEx common library."
 authors = ["RKI MEx Team <mex@rki.de>"]
 readme = "README.md"
@@ -23,15 +23,9 @@
 [tool.poetry.group.dev.dependencies]
 black = "^23.11.0"
 ipdb = "^0.13.13"
-<<<<<<< HEAD
 mex-model = { git = "https://github.com/robert-koch-institut/mex-model.git", rev = "2.1.1"}
-mypy = "^1.6.1"
-mypy-extensions = "^1.0.0"
-pandas-stubs = "^2.0.3.230814"
-=======
 mypy = "^1.7.0"
 pandas-stubs = "^2.1.1"
->>>>>>> 5ef55be5
 pytest = "^7.4.3"
 pytest-cov = "^4.1.0"
 ruff = "^0.1.6"
