--- conflicted
+++ resolved
@@ -13,13 +13,8 @@
     "langdetect>=1.0.9,<2",
     "ldap3>=2.9.1,<3",
     "mex-model @ git+https://github.com/robert-koch-institut/mex-model.git@feature/model-update-v3",
-<<<<<<< HEAD
-    "numpy>=2.0.1,<3",
-    "pandas>=2.2.2,<3",
-=======
     "numpy>=2.1.2,<3",
     "pandas>=2.2.3,<3",
->>>>>>> 0ebcfedf
     "pyarrow>=17.0.0,<18",
     "pydantic-settings>=2.5.2,<3",
     "pydantic>=2.9.2,<3",
