--- conflicted
+++ resolved
@@ -1,10 +1,6 @@
 [tool.poetry]
 name = "mex-common"
-<<<<<<< HEAD
 version = "0.17.0"
-=======
-version = "0.16.2"
->>>>>>> d322dc34
 description = "RKI MEx common library."
 authors = ["RKI MEx Team <mex@rki.de>"]
 readme = "README.md"
@@ -32,7 +28,7 @@
 pandas-stubs = "^2.1.1"
 pytest = "^7.4.3"
 pytest-cov = "^4.1.0"
-ruff = "^0.1.7"
+ruff = "^0.1.8"
 sphinx = "^6.2.1"
 sphinx-book-theme = "^1.0.1"
 types-ldap3 = "^2.9.13"
