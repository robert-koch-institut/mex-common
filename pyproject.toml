[tool.poetry]
name = "mex-common"
<<<<<<< HEAD
version = "0.16.3"
=======
version = "0.17.0"
>>>>>>> 524e9653
description = "RKI MEx common library."
authors = ["RKI MEx Team <mex@rki.de>"]
readme = "README.md"
license = "MIT"
repository = "https://github.com/robert-koch-institut/mex-common"
packages = [{ include = "mex" }]

[tool.poetry.dependencies]
python = "^3.11"
backoff = "^2.2.1"
click = "^8.1.7"
langdetect = "^1.0.9"
ldap3 = "^2.9.1"
numpy = "^1.26.2"
pandas = "^2.1.3"
pydantic = "^2.5.2"
pydantic-settings = "^2.1.0"
requests = "^2.31.0"

[tool.poetry.group.dev.dependencies]
black = "^23.11.0"
ipdb = "^0.13.13"
mex-model = { git = "https://github.com/robert-koch-institut/mex-model.git", rev = "2.2.0"}
mypy = "^1.7.1"
pandas-stubs = "^2.1.1"
pytest = "^7.4.3"
pytest-cov = "^4.1.0"
ruff = "^0.1.8"
sphinx = "^6.2.1"
sphinx-book-theme = "^1.0.1"
types-ldap3 = "^2.9.13"
types-pytz = "^2023.3.1"
types-requests = "^2.31.0"
types-setuptools = "^69.0.0"

[tool.ipdb]
context = 5

[tool.mypy]
python_version = "3.11"
show_error_codes = true
strict = true
plugins = [
  "pydantic.mypy"
]

[[tool.mypy.overrides]]
module = 'langdetect.*'
ignore_missing_imports = true

[tool.pydantic-mypy]
warn_untyped_fields = true

[tool.pytest.ini_options]
addopts = [
    "--verbose",
    "--cov",
    "--no-cov-on-fail",
    "--cov-report=term-missing:skip-covered",
    "--cov-fail-under=95",
    "--cov-branch",
    "--pdbcls=IPython.terminal.debugger:TerminalPdb"
]
markers = "integration: mark a test as integration test"

[tool.ruff]
fix = true
ignore = [
    "D100",   # Allow missing module docstring for brevity
    "D104",   # Allow missing package docstring for brevity
    "D106",   # Allow missing nested class docstring (eg pydantic Config)
    "D203",   # Disallow blank line before class docstring (inverse of D211)
    "D213",   # Disallow multi-line docstring starting at second line (inverse of D212)
    "D406",   # Allow section name ending with newline (google style compat)
    "D407",   # Allow missing dashed underline after section (google style compat)
    "D413",   # Allow missing blank line after last section (google style compat)
    "N805",   # Allow first argument of a method to be non-self (pydantic compat)
    "N815",   # Allow mixedCase variables in class scope (model compat)
    "RUF012", # Allow mutable class attributes (pydantic compat)
]
select = [
    "C90", # McCabe complexity checker
    "D",   # Python docstring style checker
    "E",   # Python code style errors
    "ERA", # Commented-out code detector
    "F",   # Pyflakes passive python checker
    "I",   # Isort import utility
    "N",   # Pep8 naming conventions
    "RET", # Flake8 return statement checker
    "RUF", # Ruff-specific rules
    "S",   # Bandit automated security testing
    "T10", # Flake8 debug statement checker
    "T20", # Flake8 print statement checker
    "W",   # Python code style warnings
]
show-fixes = true
target-version = "py311"

[tool.ruff.per-file-ignores]
"tests/**" = [
    "D101", # Allow missing docstring in public class for tests
    "D102", # Allow missing docstring in public method for tests
    "D103", # Allow missing docstring in public function for tests
    "D107", # Allow missing docstring in `__init__` for tests
    "E501", # Allow line too long in tests
    "N807", # Allow mocking `__init__` for tests
    "S101", # Allow use of `assert` in tests
]

[tool.ruff.isort]
known-first-party = ["mex", "tests"]

[tool.ruff.pydocstyle]
convention = "google"

[build-system]
requires = ["poetry-core>=1.8.1"]
build-backend = "poetry.core.masonry.api"<|MERGE_RESOLUTION|>--- conflicted
+++ resolved
@@ -1,10 +1,6 @@
 [tool.poetry]
 name = "mex-common"
-<<<<<<< HEAD
-version = "0.16.3"
-=======
-version = "0.17.0"
->>>>>>> 524e9653
+version = "0.17.1"
 description = "RKI MEx common library."
 authors = ["RKI MEx Team <mex@rki.de>"]
 readme = "README.md"
