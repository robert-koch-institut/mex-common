--- conflicted
+++ resolved
@@ -8,31 +8,17 @@
 urls = { Repository = "https://github.com/robert-koch-institut/mex-common" }
 requires-python = "<3.13,>=3.11"
 dependencies = [
-<<<<<<< HEAD
-    "backoff==2.2.1",
-    "click==8.1.7",
-    "langdetect==1.0.9",
-    "ldap3==2.9.1",
-    "mex-model @ git+https://github.com/robert-koch-institut/mex-model.git@feature/model-update-v3",
-    "numpy==2.0.1",
-    "pandas==2.2.2",
-    "pyarrow==17.0.0",
-    "pydantic-settings==2.4.0",
-    "pydantic==2.8.2",
-    "requests==2.32.3",
-=======
     "backoff>=2.2.1,<3",
     "click>=8.1.7,<9",
     "langdetect>=1.0.9,<2",
     "ldap3>=2.9.1,<3",
-    "mex-model@git+https://github.com/robert-koch-institut/mex-model.git@2.5.0",
+    "mex-model @ git+https://github.com/robert-koch-institut/mex-model.git@feature/model-update-v3",
     "numpy>=2.0.1,<3",
     "pandas>=2.2.2,<3",
     "pyarrow>=17.0.0,<18",
     "pydantic-settings>=2.4.0,<3",
     "pydantic>=2.8.2,<3",
     "requests>=2.32.3,<3",
->>>>>>> 9833fb0c
 ]
 optional-dependencies.dev = [
     "ipdb>=0.13.13,<1",
