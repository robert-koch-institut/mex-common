[project]
name = "mex-common"
version = "0.37.0"
description = "Common library for MEx python projects."
authors = [{ name = "MEx Team", email = "mex@rki.de" }]
readme = { file = "README.md", content-type = "text/markdown" }
license = { file = "LICENSE" }
urls = { Repository = "https://github.com/robert-koch-institut/mex-common" }
requires-python = ">=3.11,<3.13"
dependencies = [
    "backoff>=2.2.1,<3",
    "click>=8.1.7,<9",
    "langdetect>=1.0.9,<2",
    "ldap3>=2.9.1,<3",
    "mex-model@git+https://github.com/robert-koch-institut/mex-model.git@2.5.0",
    "numpy>=2.1.2,<3",
    "pandas>=2.2.3,<3",
    "pyarrow>=17.0.0,<18",
    "pydantic-settings>=2.5.2,<3",
    "pydantic>=2.9.2,<3",
    "pytz>=2024.1,<2024.2",
    "requests>=2.32.3,<3",
]
optional-dependencies.dev = [
    "ipdb>=0.13.13,<1",
<<<<<<< HEAD
    "pandas-stubs>=2.2.3,<3",
=======
    "pandas-stubs>=2.2.2,<3",
>>>>>>> de123bcf
    "mypy>=1.11.2,<2",
    "pytest-cov>=5.0.0,<6",
    "pytest-random-order>=1.1.1,<2",
    "pytest-xdist>=3.6.1,<4",
    "pytest>=8.3.3,<9",
<<<<<<< HEAD
    "ruff>=0.6.5,<1",
=======
    "ruff>=0.6.9,<1",
>>>>>>> de123bcf
    "sphinx>=8.0.2,<9",
    "types-ldap3>=2.9.13,<3",
    "types-pytz>=2024.1.0,<2025",
    "types-requests>=2.32.0,<3",
]

[tool.cruft]
template = "https://github.com/robert-koch-institut/mex-template"
skip = ["CHANGELOG.md", "mex", "tests"]

[tool.ipdb]
context = 5

[tool.mypy]
python_version = "3.11"
show_error_codes = true
strict = true
plugins = ["pydantic.mypy"]

[[tool.mypy.overrides]]
module = 'langdetect.*'
ignore_missing_imports = true

[tool.pdm]
distribution = true

[tool.pdm.scripts]
update-all = { cmd = "pdm update --group :all --update-all --save-compatible" }
lock-all = { cmd = "pdm lock --group :all --python='==3.11.*'" }
install-all = { cmd = "pdm install --group :all --frozen-lockfile" }
export-all = { cmd = "pdm export --group :all --no-hashes -f requirements" }
apidoc = { cmd = "pdm run sphinx-apidoc -f -o docs/source mex" }
sphinx = { cmd = "pdm run sphinx-build -aE -b dirhtml docs docs/dist" }
doc = { composite = ["apidoc", "sphinx"] }
wheel = { cmd = "pdm build --no-sdist" }
mypy-daemon = { cmd = "pdm run dmypy run --timeout 7200 -- mex" }
lint = { cmd = "pre-commit run --all-files" }
unit = { cmd = "pdm run pytest -m 'not integration'" }
test = { cmd = "pdm run pytest --numprocesses=auto --dist=worksteal" }
all = { composite = ["install-all", "lint", "test", "doc"] }

[tool.pydantic-mypy]
warn_untyped_fields = true

[tool.pytest.ini_options]
addopts = [
    "--verbose",
    "--cov",
    "--no-cov-on-fail",
    "--cov-report=term-missing:skip-covered",
    "--cov-fail-under=95",
    "--cov-branch",
    "--pdbcls=IPython.terminal.debugger:TerminalPdb",
    "--random-order-bucket=global",
]
markers = "integration: mark a test as integration test"

[tool.ruff]
fix = true
line-length = 88
show-fixes = true

[tool.ruff.format]
docstring-code-format = true

[tool.ruff.lint]
ignore = [
    "AIR",     # Disable airflow specific rules (we are not using airflow)
    "ANN",     # Disable all annotations checks (handled by mypy)
    "COM",     # Disable flake8-commas checks (let ruff format handle that)
    "CPY",     # Disable copyright notice checks (we have LICENSE files)
    "D100",    # Allow missing module docstring (for brevity and speed)
    "D104",    # Allow missing package docstring (for brevity and speed)
    "D203",    # Disallow blank line before class docstring (inverse of D211)
    "D213",    # Disallow multi-line docstring starting at second line (inverse of D212)
    "D406",    # Allow section name ending with newline (google style compat)
    "D407",    # Allow missing dashed underline after section (google style compat)
    "D413",    # Allow missing blank line after last section (google style compat)
    "DJ",      # Disable django specific checks (we are not using django)
    "FBT",     # Disable boolean type hint checks (for more flexibility)
    "FIX",     # Allow committing with open TODOs (don't punish committers)
    "N805",    # Allow first argument of a method to be non-self (pydantic compat)
    "N815",    # Allow mixedCase variables in class scope (model compat)
    "PTH123",  # Allow using builtin open method (simpler than pathlib)
    "RUF012",  # Allow mutable class attributes (pydantic compat)
    "SIM108",  # Allow explicit if-else instead of ternary (easier to read)
    "TD003",   # Allow TODOs without ticket link (don't punish TODO writers)
    "TRY003",  # Allow long exception message at the raise site (for pydantic)
]
select = ["ALL"]

[tool.ruff.lint.per-file-ignores]
"docs/**" = [
    "INP001",   # Docs do not need to be a package
]
"mex/common/testing/**" = [
    "ARG001",   # Allow unused function arguments for pytest plugin
]
"tests/**" = [
    "ARG005",   # Allow unused lambda arguments for mocking
    "D101",     # Allow missing docstring in public class
    "D102",     # Allow missing docstring in public method
    "D103",     # Allow missing docstring in public function
    "D107",     # Allow missing docstring in `__init__`
    "E501",     # Allow longer lines with test data
    "ISC",      # Allow implicitly concatenated strings
    "N807",     # Allow mocking `__init__`
    "PLR0915",  # Allow functions with many statements
    "PLR2004",  # Allow comparing with static values
    "PT004",    # Allow public fixtures without returns
    "PT013",    # Allow more flexible pytest imports
    "S101",     # Allow use of `assert` in tests
    "SLF",      # Allow private member access
]

[tool.ruff.lint.flake8-import-conventions.extend-aliases]
"reflex" = "rx"

[tool.ruff.lint.isort]
known-first-party = ["mex", "tests"]

[tool.ruff.lint.pydocstyle]
convention = "google"

[build-system]
requires = ["pdm-backend==2.4.1"]
build-backend = "pdm.backend"<|MERGE_RESOLUTION|>--- conflicted
+++ resolved
@@ -23,21 +23,13 @@
 ]
 optional-dependencies.dev = [
     "ipdb>=0.13.13,<1",
-<<<<<<< HEAD
     "pandas-stubs>=2.2.3,<3",
-=======
-    "pandas-stubs>=2.2.2,<3",
->>>>>>> de123bcf
     "mypy>=1.11.2,<2",
     "pytest-cov>=5.0.0,<6",
     "pytest-random-order>=1.1.1,<2",
     "pytest-xdist>=3.6.1,<4",
     "pytest>=8.3.3,<9",
-<<<<<<< HEAD
-    "ruff>=0.6.5,<1",
-=======
     "ruff>=0.6.9,<1",
->>>>>>> de123bcf
     "sphinx>=8.0.2,<9",
     "types-ldap3>=2.9.13,<3",
     "types-pytz>=2024.1.0,<2025",
