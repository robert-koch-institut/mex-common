--- conflicted
+++ resolved
@@ -1,10 +1,6 @@
 [tool.poetry]
 name = "mex-common"
-<<<<<<< HEAD
 version = "0.14.0"
-=======
-version = "0.13.7"
->>>>>>> 4af64495
 description = "RKI MEx common library."
 authors = ["RKI MEx Team <mex@rki.de>"]
 readme = "README.md"
