[project]
name = "mex-common"
version = "0.34.0"
description = "Common library for MEx python projects."
authors = [{ name = "MEx Team", email = "mex@rki.de" }]
readme = { file = "README.md", content-type = "text/markdown" }
license = { file = "LICENSE" }
urls = { Repository = "https://github.com/robert-koch-institut/mex-common" }
requires-python = "<3.13,>=3.11"
dependencies = [
    "backoff>=2.2.1,<3",
    "click>=8.1.7,<9",
    "langdetect>=1.0.9,<2",
    "ldap3>=2.9.1,<3",
    "mex-model@git+https://github.com/robert-koch-institut/mex-model.git@2.5.0",
    "numpy>=2.0.1,<3",
    "pandas>=2.2.2,<3",
    "pyarrow>=17.0.0,<18",
    "pydantic-settings>=2.4.0,<3",
    "pydantic>=2.8.2,<3",
    "requests>=2.32.3,<3",
]
optional-dependencies.dev = [
    "ipdb>=0.13.13,<1",
<<<<<<< HEAD
    "pandas-stubs>=2.2.2.240807,<3",
=======
    "pandas-stubs==2.2.2.240603",
>>>>>>> 7be49213
    "mypy>=1.11.0,<2",
    "pytest-cov>=5.0.0,<6",
    "pytest-random-order>=1.1.1,<2",
    "pytest-xdist>=3.6.1,<4",
    "pytest>=8.3.1,<9",
    "ruff>=0.5.4,<1",
<<<<<<< HEAD
    "sphinx>=7.4.5,<8",
=======
    "sphinx>=8.0.2,<9",
>>>>>>> 7be49213
    "types-ldap3>=2.9.13.20240205,<3",
    "types-pytz>=2024.1.0.20240417,<2025",
    "types-requests>=2.32.0.20240712,<3",
]

[tool.cruft]
template = "https://github.com/robert-koch-institut/mex-template"
skip = ["CHANGELOG.md", "mex", "tests"]

[tool.ipdb]
context = 5

[tool.mypy]
python_version = "3.11"
show_error_codes = true
strict = true
plugins = ["pydantic.mypy"]

[[tool.mypy.overrides]]
module = 'langdetect.*'
ignore_missing_imports = true

[tool.pdm]
distribution = true

[tool.pdm.scripts]
update-all = { cmd = "pdm update --group :all --update-all --save-compatible" }
lock-all = { cmd = "pdm lock --group :all --python='==3.11.*'" }
install-all = { cmd = "pdm install --group :all --frozen-lockfile" }
export-all = { cmd = "pdm export --group :all --no-hashes -f requirements" }
apidoc = { cmd = "pdm run sphinx-apidoc -f -o docs/source mex" }
sphinx = { cmd = "pdm run sphinx-build -aE -b dirhtml docs docs/dist" }
doc = { composite = ["apidoc", "sphinx"] }
wheel = { cmd = "pdm build --no-sdist" }
mypy-daemon = { cmd = "pdm run dmypy run --timeout 7200 -- mex" }
lint = { cmd = "pre-commit run --all-files" }
unit = { cmd = "pdm run pytest -m 'not integration'" }
test = { cmd = "pdm run pytest --numprocesses=auto --dist=worksteal" }
all = { composite = ["install-all", "lint", "test", "doc"] }

[tool.pydantic-mypy]
warn_untyped_fields = true

[tool.pytest.ini_options]
addopts = [
    "--verbose",
    "--cov",
    "--no-cov-on-fail",
    "--cov-report=term-missing:skip-covered",
    "--cov-fail-under=95",
    "--cov-branch",
    "--pdbcls=IPython.terminal.debugger:TerminalPdb",
    "--random-order-bucket=global",
]
markers = "integration: mark a test as integration test"

[tool.ruff]
fix = true
line-length = 88
show-fixes = true

[tool.ruff.format]
docstring-code-format = true

[tool.ruff.lint]
ignore = [
    "D100",   # Allow missing module docstring for brevity
    "D104",   # Allow missing package docstring for brevity
    "D106",   # Allow missing nested class docstring (eg pydantic Config)
    "D203",   # Disallow blank line before class docstring (inverse of D211)
    "D213",   # Disallow multi-line docstring starting at second line (inverse of D212)
    "D406",   # Allow section name ending with newline (google style compat)
    "D407",   # Allow missing dashed underline after section (google style compat)
    "D413",   # Allow missing blank line after last section (google style compat)
    "N805",   # Allow first argument of a method to be non-self (pydantic compat)
    "N815",   # Allow mixedCase variables in class scope (model compat)
    "RUF012", # Allow mutable class attributes (pydantic compat)
]
select = [
    "A",    # Flake8 builtin shaddow
    "B",    # BugBear bug and issue finder
    "C90",  # McCabe complexity checker
    "D",    # Python docstring style checker
    "E",    # Python code style errors
    "ERA",  # Commented-out code detector
    "F",    # Pyflakes passive python checker
    "I",    # Isort import utility
    "N",    # Pep8 naming conventions
    "PERF", # Lint performance anti-patterns
    "RET",  # Flake8 return statement checker
    "RUF",  # Ruff-specific rules
    "S",    # Bandit automated security testing
    "T10",  # Flake8 debug statement checker
    "T20",  # Flake8 print statement checker
    "UP",   # PyUpgrade syntax recommender
    "W",    # Python code style warnings
]

[tool.ruff.lint.per-file-ignores]
"tests/**" = [
    "D101", # Allow missing docstring in public class for tests
    "D102", # Allow missing docstring in public method for tests
    "D103", # Allow missing docstring in public function for tests
    "D107", # Allow missing docstring in `__init__` for tests
    "E501", # Allow line too long in tests
    "N807", # Allow mocking `__init__` for tests
    "S101", # Allow use of `assert` in tests
]

[tool.ruff.lint.isort]
known-first-party = ["mex", "tests"]

[tool.ruff.lint.pydocstyle]
convention = "google"

[build-system]
requires = ["pdm-backend==2.3.3"]
build-backend = "pdm.backend"<|MERGE_RESOLUTION|>--- conflicted
+++ resolved
@@ -22,22 +22,14 @@
 ]
 optional-dependencies.dev = [
     "ipdb>=0.13.13,<1",
-<<<<<<< HEAD
     "pandas-stubs>=2.2.2.240807,<3",
-=======
-    "pandas-stubs==2.2.2.240603",
->>>>>>> 7be49213
     "mypy>=1.11.0,<2",
     "pytest-cov>=5.0.0,<6",
     "pytest-random-order>=1.1.1,<2",
     "pytest-xdist>=3.6.1,<4",
     "pytest>=8.3.1,<9",
     "ruff>=0.5.4,<1",
-<<<<<<< HEAD
-    "sphinx>=7.4.5,<8",
-=======
     "sphinx>=8.0.2,<9",
->>>>>>> 7be49213
     "types-ldap3>=2.9.13.20240205,<3",
     "types-pytz>=2024.1.0.20240417,<2025",
     "types-requests>=2.32.0.20240712,<3",
