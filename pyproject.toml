[tool.poetry]
name = "mex-common"
version = "0.21.0"
description = "Common library for MEx python projects."
authors = ["RKI MEx Team <mex@rki.de>"]
readme = "README.md"
license = "MIT"
repository = "https://github.com/robert-koch-institut/mex-common"
packages = [{ include = "mex" }]

[tool.poetry.dependencies]
python = "^3.11"
backoff = "^2.2.1"
click = "^8.1.7"
langdetect = "^1.0.9"
ldap3 = "^2.9.1"
numpy = "^1.26.4"
pandas = "^2.2.1"
pyarrow = "^15.0.1"
pydantic = "^2.6.4"
pydantic-settings = "^2.2.1"
requests = "^2.31.0"

[tool.poetry.group.dev.dependencies]
black = "^24.2.0"
ipdb = "^0.13.13"
<<<<<<< HEAD
mex-model = { git = "https://github.com/robert-koch-institut/mex-model.git", branch = "feature/mx-1569-date-validation" }  # TODO update to new version
mypy = "^1.8.0"
pandas-stubs = "^2.1.4"
pytest = "^8.0.2"
=======
mex-model = { git = "https://github.com/robert-koch-institut/mex-model.git", rev = "2.2.0" }
mypy = "^1.9.0"
pandas-stubs = "^2.2.0"
pytest = "^8.1.1"
>>>>>>> a5ef3dfe
pytest-cov = "^4.1.0"
pytest-random-order = "^1.1.1"
pytest-xdist = "^3.5.0"
ruff = "^0.3.2"
sphinx = "^7.2.6"
types-ldap3 = "^2.9.13"
types-pytz = "^2024.1.0"
types-requests = "^2.31.0"

[tool.cruft]
template = "https://github.com/robert-koch-institut/mex-template"
skip = ["tests/conftest.py"]

[tool.ipdb]
context = 5

[tool.mypy]
python_version = "3.11"
show_error_codes = true
strict = true
plugins = ["pydantic.mypy"]

[[tool.mypy.overrides]]
module = 'langdetect.*'
ignore_missing_imports = true

[tool.pydantic-mypy]
warn_untyped_fields = true

[tool.pytest.ini_options]
addopts = [
    "--verbose",
    "--cov",
    "--no-cov-on-fail",
    "--cov-report=term-missing:skip-covered",
    "--cov-fail-under=95",
    "--cov-branch",
    "--pdbcls=IPython.terminal.debugger:TerminalPdb",
    "--random-order-bucket=global",
]
markers = "integration: mark a test as integration test"

[tool.ruff]
fix = true
show-fixes = true

[tool.ruff.lint]
ignore = [
    "D100",   # Allow missing module docstring for brevity
    "D104",   # Allow missing package docstring for brevity
    "D106",   # Allow missing nested class docstring (eg pydantic Config)
    "D203",   # Disallow blank line before class docstring (inverse of D211)
    "D213",   # Disallow multi-line docstring starting at second line (inverse of D212)
    "D406",   # Allow section name ending with newline (google style compat)
    "D407",   # Allow missing dashed underline after section (google style compat)
    "D413",   # Allow missing blank line after last section (google style compat)
    "N805",   # Allow first argument of a method to be non-self (pydantic compat)
    "N815",   # Allow mixedCase variables in class scope (model compat)
    "RUF012", # Allow mutable class attributes (pydantic compat)
]
select = [
    "A",    # Flake8 builtin shaddow
    "B",    # BugBear bug and issue finder
    "C90",  # McCabe complexity checker
    "D",    # Python docstring style checker
    "E",    # Python code style errors
    "ERA",  # Commented-out code detector
    "F",    # Pyflakes passive python checker
    "I",    # Isort import utility
    "N",    # Pep8 naming conventions
    "PERF", # Lint performance anti-patterns
    "RET",  # Flake8 return statement checker
    "RUF",  # Ruff-specific rules
    "S",    # Bandit automated security testing
    "T10",  # Flake8 debug statement checker
    "T20",  # Flake8 print statement checker
    "UP",   # PyUpgrade syntax recommender
    "W",    # Python code style warnings
]

[tool.ruff.lint.per-file-ignores]
"tests/**" = [
    "D101", # Allow missing docstring in public class for tests
    "D102", # Allow missing docstring in public method for tests
    "D103", # Allow missing docstring in public function for tests
    "D107", # Allow missing docstring in `__init__` for tests
    "E501", # Allow line too long in tests
    "N807", # Allow mocking `__init__` for tests
    "S101", # Allow use of `assert` in tests
]

[tool.ruff.lint.isort]
known-first-party = ["mex", "tests"]

[tool.ruff.lint.pydocstyle]
convention = "google"

[build-system]
requires = ["poetry-core>=1.9.0"]
build-backend = "poetry.core.masonry.api"<|MERGE_RESOLUTION|>--- conflicted
+++ resolved
@@ -24,21 +24,14 @@
 [tool.poetry.group.dev.dependencies]
 black = "^24.2.0"
 ipdb = "^0.13.13"
-<<<<<<< HEAD
-mex-model = { git = "https://github.com/robert-koch-institut/mex-model.git", branch = "feature/mx-1569-date-validation" }  # TODO update to new version
-mypy = "^1.8.0"
-pandas-stubs = "^2.1.4"
-pytest = "^8.0.2"
-=======
-mex-model = { git = "https://github.com/robert-koch-institut/mex-model.git", rev = "2.2.0" }
+mex-model = { git = "https://github.com/robert-koch-institut/mex-model.git", rev = "2.3.0" }
 mypy = "^1.9.0"
 pandas-stubs = "^2.2.0"
 pytest = "^8.1.1"
->>>>>>> a5ef3dfe
 pytest-cov = "^4.1.0"
 pytest-random-order = "^1.1.1"
 pytest-xdist = "^3.5.0"
-ruff = "^0.3.2"
+ruff = "^0.3.3"
 sphinx = "^7.2.6"
 types-ldap3 = "^2.9.13"
 types-pytz = "^2024.1.0"
